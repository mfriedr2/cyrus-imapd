/*
 * Copyright (c) 1994-2008 Carnegie Mellon University.  All rights reserved.
 *
 * Redistribution and use in source and binary forms, with or without
 * modification, are permitted provided that the following conditions
 * are met:
 *
 * 1. Redistributions of source code must retain the above copyright
 *    notice, this list of conditions and the following disclaimer.
 *
 * 2. Redistributions in binary form must reproduce the above copyright
 *    notice, this list of conditions and the following disclaimer in
 *    the documentation and/or other materials provided with the
 *    distribution.
 *
 * 3. The name "Carnegie Mellon University" must not be used to
 *    endorse or promote products derived from this software without
 *    prior written permission. For permission or any legal
 *    details, please contact
 *      Carnegie Mellon University
 *      Center for Technology Transfer and Enterprise Creation
 *      4615 Forbes Avenue
 *      Suite 302
 *      Pittsburgh, PA  15213
 *      (412) 268-7393, fax: (412) 268-7395
 *      innovation@andrew.cmu.edu
 *
 * 4. Redistributions of any form whatsoever must retain the following
 *    acknowledgment:
 *    "This product includes software developed by Computing Services
 *     at Carnegie Mellon University (http://www.cmu.edu/computing/)."
 *
 * CARNEGIE MELLON UNIVERSITY DISCLAIMS ALL WARRANTIES WITH REGARD TO
 * THIS SOFTWARE, INCLUDING ALL IMPLIED WARRANTIES OF MERCHANTABILITY
 * AND FITNESS, IN NO EVENT SHALL CARNEGIE MELLON UNIVERSITY BE LIABLE
 * FOR ANY SPECIAL, INDIRECT OR CONSEQUENTIAL DAMAGES OR ANY DAMAGES
 * WHATSOEVER RESULTING FROM LOSS OF USE, DATA OR PROFITS, WHETHER IN
 * AN ACTION OF CONTRACT, NEGLIGENCE OR OTHER TORTIOUS ACTION, ARISING
 * OUT OF OR IN CONNECTION WITH THE USE OR PERFORMANCE OF THIS SOFTWARE.
 */

#include <config.h>

#ifdef HAVE_UNISTD_H
#include <unistd.h>
#endif
#include <stdio.h>
#include <string.h>
#include <ctype.h>
#include <signal.h>
#include <fcntl.h>
#include <sys/types.h>
#include <sys/param.h>
#include <sys/stat.h>
#include <syslog.h>
#include <netdb.h>
#include <sys/socket.h>
#include <sys/wait.h>
#include <netinet/in.h>
#include <arpa/inet.h>

#include <sasl/sasl.h>

#ifdef HAVE_SSL
#include <openssl/hmac.h>
#include <openssl/rand.h>
#endif /* HAVE_SSL */

#include "acl.h"
#include "annotate.h"
#include "append.h"
#include "auth.h"
#ifdef USE_AUTOCREATE
#include "autocreate.h"
#endif // USE_AUTOCREATE
#include "assert.h"
#include "backend.h"
#include "bsearch.h"
#include "bufarray.h"
#include "charset.h"
#include "dlist.h"
#include "exitcodes.h"
#include "idle.h"
#include "global.h"
#include "times.h"
#include "proxy.h"
#include "imap_proxy.h"
#include "imapd.h"
#include "imapurl.h"
#include "imparse.h"
#include "index.h"
#include "mailbox.h"
#include "message.h"
#include "mboxevent.h"
#include "mboxkey.h"
#include "mboxlist.h"
#include "mboxname.h"
#include "mbdump.h"
#include "mupdate-client.h"
#include "partlist.h"
#include "proc.h"
#include "quota.h"
#include "seen.h"
#include "statuscache.h"
#include "sync_log.h"
#include "sync_support.h"
#include "telemetry.h"
#include "tls.h"
#include "user.h"
#include "userdeny.h"
#include "util.h"
#include "version.h"
#include "xmalloc.h"
#include "xstrlcat.h"
#include "xstrlcpy.h"
#include "ptrarray.h"
#include "xstats.h"

/* generated headers are not necessarily in current directory */
#include "imap/imap_err.h"
#include "imap/pushstats.h"             /* SNMP interface */

#include "iostat.h"
#include "objectstore_db.h"

extern int optind;
extern char *optarg;

/* global state */
const int config_need_data = CONFIG_NEED_PARTITION_DATA;

static int imaps = 0;
static sasl_ssf_t extprops_ssf = 0;
static int nosaslpasswdcheck = 0;

/* PROXY STUFF */
/* we want a list of our outgoing connections here and which one we're
   currently piping */

static const int ultraparanoid = 1; /* should we kick after every operation? */
unsigned int proxy_cmdcnt;

static int referral_kick = 0; /* kick after next command recieved, for
                                 referrals that are likely to change the
                                 mailbox list */

/* global conversations database holder to avoid re-opening during
 * status command or list responses */
struct conversations_state *global_conversations = NULL;

/* all subscription commands go to the backend server containing the
   user's inbox */
struct backend *backend_inbox = NULL;

/* the current server most commands go to */
struct backend *backend_current = NULL;

/* our cached connections */
struct backend **backend_cached = NULL;

/* are we doing virtdomains with multiple IPs? */
static int disable_referrals;

/* has the client issued an RLIST, RLSUB, or LIST (REMOTE)? */
static int supports_referrals;

/* end PROXY STUFF */

/* per-user/session state */
static int imapd_timeout;
struct protstream *imapd_out = NULL;
struct protstream *imapd_in = NULL;
static struct protgroup *protin = NULL;
static const char *imapd_clienthost = "[local]";
static int imapd_logfd = -1;
char *imapd_userid = NULL, *proxy_userid = NULL;
static char *imapd_magicplus = NULL;
struct auth_state *imapd_authstate = 0;
static int imapd_userisadmin = 0;
static int imapd_userisproxyadmin = 0;
static sasl_conn_t *imapd_saslconn; /* the sasl connection context */
static int imapd_starttls_done = 0; /* have we done a successful starttls? */
static int imapd_tls_required = 0; /* is tls required? */
static void *imapd_tls_comp = NULL; /* TLS compression method, if any */
static int imapd_compress_done = 0; /* have we done a successful compress? */
static const char *plaintextloginalert = NULL;
static int ignorequota = 0;

#define QUIRK_SEARCHFUZZY (1<<0)
static struct id_data {
    struct attvaluelist *params;
    int did_id;
    int quirks;
} imapd_id;

#ifdef HAVE_SSL
/* our tls connection, if any */
static SSL *tls_conn = NULL;
#endif /* HAVE_SSL */

/* stage(s) for APPEND */
struct appendstage {
    struct stagemsg *stage;
    FILE *f;
    strarray_t flags;
    time_t internaldate;
    int binary;
    struct entryattlist *annotations;
};
static ptrarray_t stages = PTRARRAY_INITIALIZER;

/* the sasl proxy policy context */
static struct proxy_context imapd_proxyctx = {
    1, 1, &imapd_authstate, &imapd_userisadmin, &imapd_userisproxyadmin
};

/* current sub-user state */
static struct index_state *imapd_index;

/* current namespace */
struct namespace imapd_namespace;

/* track if we're idling */
static int idling = 0;

static const struct mbox_name_attribute {
    int flag;
    const char *id;
} mbox_name_attributes[] = {
    /* from RFC 3501 */
    { MBOX_ATTRIBUTE_NOINFERIORS,   "\\Noinferiors"   },
    { MBOX_ATTRIBUTE_NOSELECT,      "\\Noselect"      },
    { MBOX_ATTRIBUTE_MARKED,        "\\Marked"        },
    { MBOX_ATTRIBUTE_UNMARKED,      "\\Unmarked"      },

    /* from draft-ietf-imapext-list-extensions-18.txt */
    { MBOX_ATTRIBUTE_NONEXISTENT,   "\\NonExistent"   },
    { MBOX_ATTRIBUTE_SUBSCRIBED,    "\\Subscribed"    },
    { MBOX_ATTRIBUTE_REMOTE,        "\\Remote"        },
    { MBOX_ATTRIBUTE_HASCHILDREN,   "\\HasChildren"   },
    { MBOX_ATTRIBUTE_HASNOCHILDREN, "\\HasNoChildren" },

    { 0, NULL }
};

/*
 * These bitmasks define how List selection options can be combined:
 * list_select_mod_opts may only be used if at least one list_select_base_opt
 * is also present.
 * For example, (RECURSIVEMATCH) and (RECURSIVEMATCH REMOTE) are invalid, but
 * (RECURSIVEMATCH SUBSCRIBED) is ok.
 */
static const int list_select_base_opts = LIST_SEL_SUBSCRIBED;
static const int list_select_mod_opts  = LIST_SEL_RECURSIVEMATCH;

/* structure that list_data passes its callbacks */
struct list_rock {
    struct listargs *listargs;
    strarray_t *subs;
    char *last_name;
    int last_attributes;
};

/* Information about one mailbox name that LIST returns */
struct list_entry {
    const char *name;
    int attributes; /* bitmap of MBOX_ATTRIBUTE_* */
};

/* structure that list_data_recursivematch passes its callbacks */
struct list_rock_recursivematch {
    struct listargs *listargs;
    struct hash_table table;    /* maps mailbox names to attributes (int *) */
    int count;                  /* # of entries in table */
    struct list_entry *array;
};

/* CAPABILITIES are defined here, not including TLS/SASL ones,
   and those that are configurable */

enum {
    CAPA_PREAUTH = 0x1,
    CAPA_POSTAUTH = 0x2
};

struct capa_struct {
    const char *str;
    int mask;
};

static struct capa_struct base_capabilities[] = {
/* pre-auth capabilities */
    { "IMAP4rev1",             3 },
    { "LITERAL+",              3 },
    { "ID",                    3 },
    { "ENABLE",                3 },
#ifdef ENABLE_APPLEPUSHSERVICE
    { "XAPPLEPUSHSERVICE",     3 }, /* apple push service for mail.app */
#endif
/* post-auth capabilities */
    { "ACL",                   2 },
    { "RIGHTS=kxten",          2 },
    { "QUOTA",                 2 },
    { "MAILBOX-REFERRALS",     2 },
    { "NAMESPACE",             2 },
    { "UIDPLUS",               2 },
    { "NO_ATOMIC_RENAME",      2 },
    { "UNSELECT",              2 },
    { "CHILDREN",              2 },
    { "MULTIAPPEND",           2 },
    { "BINARY",                2 },
    { "CATENATE",              2 },
    { "CONDSTORE",             2 },
    { "ESEARCH",               2 },
    { "SEARCH=FUZZY",          2 }, /* RFC 6203 */
    { "SORT",                  2 },
    { "SORT=MODSEQ",           2 },
    { "SORT=DISPLAY",          2 },
    { "SORT=UID",              2 },  /* not standard */
    { "THREAD=ORDEREDSUBJECT", 2 },
    { "THREAD=REFERENCES",     2 },
    { "ANNOTATEMORE",          2 },
    { "ANNOTATE-EXPERIMENT-1", 2 },
    { "METADATA",              2 },
    { "LIST-EXTENDED",         2 },
    { "LIST-STATUS",           2 },
    { "LIST-MYRIGHTS",         2 }, /* not standard */
    { "LIST-METADATA",         2 }, /* not standard */
    { "WITHIN",                2 },
    { "QRESYNC",               2 },
    { "SCAN",                  2 },
    { "XLIST",                 2 },
    { "XMOVE",                 2 },
    { "MOVE",                  2 }, /* draft */
    { "SPECIAL-USE",           2 },
    { "CREATE-SPECIAL-USE",    2 },
    { "DIGEST=SHA1",           2 }, /* not standard */
    { "X-REPLICATION",         2 }, /* not standard */

#ifdef HAVE_SSL
    { "URLAUTH",               2 },
    { "URLAUTH=BINARY",        2 },
#endif

/* keep this to mark the end of the list */
    { 0,                       0 }
};


static void motd_file(void);
void shut_down(int code);
void fatal(const char *s, int code);

static void cmdloop(void);
static void cmd_login(char *tag, char *user);
static void cmd_authenticate(char *tag, char *authtype, char *resp);
static void cmd_noop(char *tag, char *cmd);
static void capa_response(int flags);
static void cmd_capability(char *tag);
static void cmd_append(char *tag, char *name, const char *cur_name);
static void cmd_select(char *tag, char *cmd, char *name);
static void cmd_close(char *tag, char *cmd);
static int parse_fetch_args(const char *tag, const char *cmd,
                            int allow_vanished,
                            struct fetchargs *fa);
static void cmd_fetch(char *tag, char *sequence, int usinguid);
static void cmd_store(char *tag, char *sequence, int usinguid);
static void cmd_search(char *tag, int usinguid);
static void cmd_sort(char *tag, int usinguid);
static void cmd_thread(char *tag, int usinguid);
static void cmd_copy(char *tag, char *sequence, char *name, int usinguid, int ismove);
static void cmd_expunge(char *tag, char *sequence);
static void cmd_create(char *tag, char *name, struct dlist *extargs, int localonly);
static void cmd_delete(char *tag, char *name, int localonly, int force);
static void cmd_dump(char *tag, char *name, int uid_start);
static void cmd_undump(char *tag, char *name);
static void cmd_xfer(const char *tag, const char *name,
                     const char *toserver, const char *topart);
static void cmd_rename(char *tag, char *oldname, char *newname, char *partition);
static void cmd_reconstruct(const char *tag, const char *name, int recursive);
static void getlistargs(char *tag, struct listargs *listargs);
static void cmd_list(char *tag, struct listargs *listargs);
static void cmd_changesub(char *tag, char *namespace, char *name, int add);
static void cmd_getacl(const char *tag, const char *name);
static void cmd_listrights(char *tag, char *name, char *identifier);
static void cmd_myrights(const char *tag, const char *name);
static void cmd_setacl(char *tag, const char *name,
                const char *identifier, const char *rights);
static void cmd_getquota(const char *tag, const char *name);
static void cmd_getquotaroot(const char *tag, const char *name);
static void cmd_setquota(const char *tag, const char *quotaroot);
static void cmd_status(char *tag, char *name);
static void cmd_namespace(char* tag);
static void cmd_mupdatepush(char *tag, char *name);
static void cmd_id(char* tag);

static void cmd_idle(char* tag);

static void cmd_starttls(char *tag, int imaps);

static void cmd_xconvsort(char *tag, int updates);
static void cmd_xconvmultisort(char *tag);
static void cmd_xconvmeta(const char *tag);
static void cmd_xconvfetch(const char *tag);
static int do_xconvfetch(struct dlist *cidlist,
                         modseq_t ifchangedsince,
                         struct fetchargs *fetchargs);
static void cmd_xsnippets(char *tag);
static void cmd_xstats(char *tag, int c);

#ifdef ENABLE_APPLEPUSHSERVICE
static void cmd_xapplepushservice(const char *tag, struct applepushserviceargs *applepushserviceargs);
#endif

#ifdef HAVE_SSL
static void cmd_urlfetch(char *tag);
static void cmd_genurlauth(char *tag);
static void cmd_resetkey(char *tag, char *mailbox, char *mechanism);
#endif

#ifdef HAVE_ZLIB
static void cmd_compress(char *tag, char *alg);
#endif

static void cmd_getannotation(const char* tag, char *mboxpat);
static void cmd_getmetadata(const char* tag);
static void cmd_setannotation(const char* tag, char *mboxpat);
static void cmd_setmetadata(const char* tag, char *mboxpat);
static void cmd_xrunannotator(const char *tag, const char *sequence,
                              int usinguid);
static void cmd_xwarmup(const char *tag);

static void cmd_enable(char* tag);

static void cmd_syncget(const char *tag, struct dlist *kl);
static void cmd_syncapply(const char *tag, struct dlist *kl,
                      struct sync_reserve_list *reserve_list);
static void cmd_syncrestart(const char *tag, struct sync_reserve_list **reserve_listp,
                       int realloc);
static void cmd_xkillmy(const char *tag, const char *cmdname);
static void cmd_xforever(const char *tag);
static void cmd_xmeid(const char *tag, const char *id);

static int parsecreateargs(struct dlist **extargs);

static int parse_annotate_fetch_data(const char *tag,
                                     int permessage_flag,
                                     strarray_t *entries,
                                     strarray_t *attribs);
static int parse_metadata_string_or_list(const char *tag,
                                         strarray_t *sa,
                                         int *is_list);
static int parse_annotate_store_data(const char *tag,
                                     int permessage_flag,
                                     struct entryattlist **entryatts);
static int parse_metadata_store_data(const char *tag,
                                     struct entryattlist **entryatts);

static int getlistselopts(char *tag, struct listargs *args);
static int getlistretopts(char *tag, struct listargs *args);

static int get_snippetargs(struct snippetargs **sap);
static void free_snippetargs(struct snippetargs **sap);
static int getsortcriteria(char *tag, struct sortcrit **sortcrit);
static int getdatetime(time_t *date);
static int parse_windowargs(const char *tag, struct windowargs **, int);
static void free_windowargs(struct windowargs *wa);

static void appendfieldlist(struct fieldlist **l, char *section,
                     strarray_t *fields, char *trail,
                     void *d, size_t size);
static void freefieldlist(struct fieldlist *l);
void freestrlist(struct strlist *l);

static int set_haschildren(const mbentry_t *entry, void *rock);
static char *canonical_list_pattern(const char *reference,
                                    const char *pattern);
static void canonical_list_patterns(const char *reference,
                                    strarray_t *patterns);
static int list_cb(const char *name, int matchlen, int maycreate,
                   void *rock);
static int subscribed_cb(const char *name, int matchlen, int maycreate,
                         void *rock);
static void list_data(struct listargs *listargs);
static int list_data_remote(char *tag, struct listargs *listargs);

static void clear_id();

extern int saslserver(sasl_conn_t *conn, const char *mech,
                      const char *init_resp, const char *resp_prefix,
                      const char *continuation, const char *empty_resp,
                      struct protstream *pin, struct protstream *pout,
                      int *sasl_result, char **success_data);

/* Enable the resetting of a sasl_conn_t */
static int reset_saslconn(sasl_conn_t **conn);

static struct
{
    char *ipremoteport;
    char *iplocalport;
    sasl_ssf_t ssf;
    char *authid;
} saslprops = {NULL,NULL,0,NULL};

static int imapd_canon_user(sasl_conn_t *conn, void *context,
                            const char *user, unsigned ulen,
                            unsigned flags, const char *user_realm,
                            char *out, unsigned out_max, unsigned *out_ulen)
{
    char userbuf[MAX_MAILBOX_BUFFER], *p;
    size_t n;
    int r;

    if (!ulen) ulen = strlen(user);

    if (config_getswitch(IMAPOPT_IMAPMAGICPLUS)) {
        /* make a working copy of the auth[z]id */
        if (ulen >= MAX_MAILBOX_BUFFER) {
            sasl_seterror(conn, 0, "buffer overflow while canonicalizing");
            return SASL_BUFOVER;
        }
        memcpy(userbuf, user, ulen);
        userbuf[ulen] = '\0';
        user = userbuf;

        /* See if we're using the magic plus */
        if ((p = strchr(userbuf, '+'))) {
            n = config_virtdomains ? strcspn(p, "@") : strlen(p);

            if (flags & SASL_CU_AUTHZID) {
                /* make a copy of the magic plus */
                if (imapd_magicplus) free(imapd_magicplus);
                imapd_magicplus = xstrndup(p, n);
            }

            /* strip the magic plus from the auth[z]id */
            memmove(p, p+n, strlen(p+n)+1);
            ulen -= n;
        }
    }

    r = mysasl_canon_user(conn, context, user, ulen, flags, user_realm,
                          out, out_max, out_ulen);

    if (!r && imapd_magicplus && flags == SASL_CU_AUTHZID) {
        /* If we're only doing the authzid, put back the magic plus
           in case its used in the challenge/response calculation */
        n = strlen(imapd_magicplus);
        if (*out_ulen + n > out_max) {
            sasl_seterror(conn, 0, "buffer overflow while canonicalizing");
            r = SASL_BUFOVER;
        }
        else {
            p = (config_virtdomains && (p = strchr(out, '@'))) ?
                p : out + *out_ulen;
            memmove(p+n, p, strlen(p)+1);
            memcpy(p, imapd_magicplus, n);
            *out_ulen += n;
        }
    }

    return r;
}

static int imapd_proxy_policy(sasl_conn_t *conn,
                              void *context,
                              const char *requested_user, unsigned rlen,
                              const char *auth_identity, unsigned alen,
                              const char *def_realm,
                              unsigned urlen,
                              struct propctx *propctx)
{
    char userbuf[MAX_MAILBOX_BUFFER];

    if (config_getswitch(IMAPOPT_IMAPMAGICPLUS)) {
        size_t n;
        char *p;

        /* make a working copy of the authzid */
        if (!rlen) rlen = strlen(requested_user);
        if (rlen >= MAX_MAILBOX_BUFFER) {
            sasl_seterror(conn, 0, "buffer overflow while proxying");
            return SASL_BUFOVER;
        }
        memcpy(userbuf, requested_user, rlen);
        userbuf[rlen] = '\0';
        requested_user = userbuf;

        /* See if we're using the magic plus */
        if ((p = strchr(userbuf, '+'))) {
            n = config_virtdomains ? strcspn(p, "@") : strlen(p);

            /* strip the magic plus from the authzid */
            memmove(p, p+n, strlen(p+n)+1);
            rlen -= n;
        }
    }

    return mysasl_proxy_policy(conn, context, requested_user, rlen,
                               auth_identity, alen, def_realm, urlen, propctx);
}

static int imapd_sasl_log(void *context __attribute__((unused)),
                          int level, const char *message)
{
    int syslog_level = LOG_INFO;

    switch (level) {
    case SASL_LOG_ERR:
    case SASL_LOG_FAIL:
        syslog_level = LOG_ERR;
        break;
    case SASL_LOG_WARN:
        syslog_level = LOG_WARNING;
        break;
    case SASL_LOG_DEBUG:
    case SASL_LOG_TRACE:
    case SASL_LOG_PASS:
        syslog_level = LOG_DEBUG;
        break;
    }

    syslog(syslog_level, "SASL %s", message);
    return SASL_OK;
}

static const struct sasl_callback mysasl_cb[] = {
    { SASL_CB_GETOPT, (mysasl_cb_ft *) &mysasl_config, NULL },
    { SASL_CB_PROXY_POLICY, (mysasl_cb_ft *) &imapd_proxy_policy, (void*) &imapd_proxyctx },
    { SASL_CB_CANON_USER, (mysasl_cb_ft *) &imapd_canon_user, (void*) &disable_referrals },
    { SASL_CB_LOG, (mysasl_cb_ft *) &imapd_sasl_log, NULL },
    { SASL_CB_LIST_END, NULL, NULL }
};

/* imapd_refer() issues a referral to the client. */
static void imapd_refer(const char *tag,
                        const char *server,
                        const char *mailbox)
{
    struct imapurl imapurl;
    char url[MAX_MAILBOX_PATH+1];

    memset(&imapurl, 0, sizeof(struct imapurl));
    imapurl.server = server;
    imapurl.mailbox = mailbox;
    imapurl.auth = !strcmp(imapd_userid, "anonymous") ? "anonymous" : "*";

    imapurl_toURL(url, &imapurl);

    prot_printf(imapd_out, "%s NO [REFERRAL %s] Remote mailbox.\r\n",
                tag, url);
}

/* wrapper for mboxlist_lookup that will force a referral if we are remote
 * returns IMAP_SERVER_UNAVAILABLE if we don't have a place to send the client
 * (that'd be a bug).
 * returns IMAP_MAILBOX_MOVED if we referred the client */
/* ext_name is the external name of the mailbox */
/* you can avoid referring the client by setting tag or ext_name to NULL. */
static int mlookup(const char *tag, const char *ext_name,
            const char *name, mbentry_t **mbentryptr)
{
    int r;
    mbentry_t *mbentry = NULL;

    r = mboxlist_lookup(name, &mbentry, NULL);
    if ((r == IMAP_MAILBOX_NONEXISTENT || (!r && (mbentry->mbtype & MBTYPE_RESERVE))) &&
        config_mupdate_server) {
        /* It is not currently active, make sure we have the most recent
         * copy of the database */
        kick_mupdate();
        mboxlist_entry_free(&mbentry);
        r = mboxlist_lookup(name, &mbentry, NULL);
    }

    if (r) goto done;

    if (mbentry->mbtype & MBTYPE_RESERVE) {
        r = IMAP_MAILBOX_RESERVED;
    }
    else if (mbentry->mbtype & MBTYPE_DELETED) {
        r = IMAP_MAILBOX_NONEXISTENT;
    }
    else if (mbentry->mbtype & MBTYPE_MOVING) {
        /* do we have rights on the mailbox? */
        if (!imapd_userisadmin &&
           (!mbentry->acl || !(cyrus_acl_myrights(imapd_authstate, mbentry->acl) & ACL_LOOKUP))) {
            r = IMAP_MAILBOX_NONEXISTENT;
        } else if (tag && ext_name && mbentry->server) {
            imapd_refer(tag, mbentry->server, ext_name);
            r = IMAP_MAILBOX_MOVED;
        } else if (config_mupdate_server) {
            r = IMAP_SERVER_UNAVAILABLE;
        } else {
            r = IMAP_MAILBOX_NOTSUPPORTED;
        }
    }

done:
    if (r) mboxlist_entry_free(&mbentry);
    else if (mbentryptr) *mbentryptr = mbentry;
    else mboxlist_entry_free(&mbentry); /* we don't actually want it! */

    return r;
}

static void imapd_reset(void)
{
    int i;
    int bytes_in = 0;
    int bytes_out = 0;

    proc_cleanup();

    /* close backend connections */
    i = 0;
    while (backend_cached && backend_cached[i]) {
        proxy_downserver(backend_cached[i]);
        if (backend_cached[i]->last_result.s) {
            free(backend_cached[i]->last_result.s);
        }
        free(backend_cached[i]);
        i++;
    }
    if (backend_cached) free(backend_cached);
    backend_cached = NULL;
    backend_inbox = backend_current = NULL;
    proxy_cmdcnt = 0;
    disable_referrals = 0;
    supports_referrals = 0;

    if (imapd_index) index_close(&imapd_index);

    if (imapd_in) {
        /* Flush the incoming buffer */
        prot_NONBLOCK(imapd_in);
        prot_fill(imapd_in);
        bytes_in = prot_bytes_in(imapd_in);
        prot_free(imapd_in);
    }

    if (imapd_out) {
        /* Flush the outgoing buffer */
        prot_flush(imapd_out);
        bytes_out = prot_bytes_out(imapd_out);
        prot_free(imapd_out);
    }

    if (config_auditlog)
        syslog(LOG_NOTICE, "auditlog: traffic sessionid=<%s> bytes_in=<%d> bytes_out=<%d>",
                           session_id(), bytes_in, bytes_out);

    imapd_in = imapd_out = NULL;

    if (protin) protgroup_reset(protin);

#ifdef HAVE_SSL
    if (tls_conn) {
        if (tls_reset_servertls(&tls_conn) == -1) {
            fatal("tls_reset() failed", EC_TEMPFAIL);
        }
        tls_conn = NULL;
    }
#endif

    cyrus_reset_stdio();

    imapd_clienthost = "[local]";
    if (imapd_logfd != -1) {
        close(imapd_logfd);
        imapd_logfd = -1;
    }
    if (imapd_userid != NULL) {
        free(imapd_userid);
        imapd_userid = NULL;
    }
    if (proxy_userid != NULL) {
        free(proxy_userid);
        proxy_userid = NULL;
    }
    if (imapd_magicplus != NULL) {
        free(imapd_magicplus);
        imapd_magicplus = NULL;
    }
    if (imapd_authstate) {
        auth_freestate(imapd_authstate);
        imapd_authstate = NULL;
    }
    imapd_userisadmin = 0;
    imapd_userisproxyadmin = 0;
    client_capa = 0;
    if (imapd_saslconn) {
        sasl_dispose(&imapd_saslconn);
        free(imapd_saslconn);
        imapd_saslconn = NULL;
    }
    imapd_compress_done = 0;
    imapd_tls_comp = NULL;
    imapd_starttls_done = 0;
    plaintextloginalert = NULL;

    if(saslprops.iplocalport) {
        free(saslprops.iplocalport);
        saslprops.iplocalport = NULL;
    }
    if(saslprops.ipremoteport) {
        free(saslprops.ipremoteport);
        saslprops.ipremoteport = NULL;
    }
    if(saslprops.authid) {
        free(saslprops.authid);
        saslprops.authid = NULL;
    }
    saslprops.ssf = 0;

    clear_id();
}

/*
 * run once when process is forked;
 * MUST NOT exit directly; must return with non-zero error code
 */
int service_init(int argc, char **argv, char **envp)
{
    int opt;

    if (geteuid() == 0) fatal("must run as the Cyrus user", EC_USAGE);
    setproctitle_init(argc, argv, envp);

    /* set signal handlers */
    signals_set_shutdown(&shut_down);
    signal(SIGPIPE, SIG_IGN);

    /* load the SASL plugins */
    global_sasl_init(1, 1, mysasl_cb);

    /* open the mboxlist, we'll need it for real work */
    mboxlist_init(0);
    mboxlist_open(NULL);

    /* open the quota db, we'll need it for real work */
    quotadb_init(0);
    quotadb_open(NULL);

    /* open the user deny db */
    denydb_init(0);
    denydb_open(0);

    /* setup for sending IMAP IDLE notifications */
    idle_init();

    /* setup for mailbox event notifications */
    mboxevent_init();

    search_attr_init();

    /* create connection to the SNMP listener, if available. */
    snmp_connect(); /* ignore return code */
    snmp_set_str(SERVER_NAME_VERSION,cyrus_version());

    while ((opt = getopt(argc, argv, "Np:sq")) != EOF) {
        switch (opt) {
        case 's': /* imaps (do starttls right away) */
            imaps = 1;
            if (!tls_enabled()) {
                syslog(LOG_ERR, "imaps: required OpenSSL options not present");
                fatal("imaps: required OpenSSL options not present",
                      EC_CONFIG);
            }
            break;
        case 'p': /* external protection */
            extprops_ssf = atoi(optarg);
            break;
        case 'N': /* bypass SASL password check.  Not recommended unless
                   * you know what you're doing! */
            nosaslpasswdcheck = 1;
            break;
        case 'q': /* don't enforce quotas */
            ignorequota = 1;
            break;
        default:
            break;
        }
    }

    /* Initialize the annotatemore extention */
    if (config_mupdate_server)
        annotate_init(annotate_fetch_proxy, annotate_store_proxy);
    else
        annotate_init(NULL, NULL);
    annotatemore_open();

    if (config_getswitch(IMAPOPT_STATUSCACHE)) {
        statuscache_open();
    }

    /* Create a protgroup for input from the client and selected backend */
    protin = protgroup_new(2);

    return 0;
}

/*
 * run for each accepted connection
 */
#ifdef ID_SAVE_CMDLINE
int service_main(int argc, char **argv, char **envp __attribute__((unused)))
#else
int service_main(int argc __attribute__((unused)),
                 char **argv __attribute__((unused)),
                 char **envp __attribute__((unused)))
#endif
{
    sasl_security_properties_t *secprops = NULL;
    const char *localip, *remoteip;
    struct mboxevent *mboxevent = NULL;
    struct io_count *io_count_start = NULL;
    struct io_count *io_count_stop = NULL;

    if (config_iolog) {
        io_count_start = xmalloc (sizeof (struct io_count));
        io_count_stop = xmalloc (sizeof (struct io_count));
        read_io_count(io_count_start);
    }

    session_new_id();

    signals_poll();

#ifdef ID_SAVE_CMDLINE
    /* get command line args for use in ID before getopt mangles them */
    id_getcmdline(argc, argv);
#endif

    sync_log_init();

    imapd_in = prot_new(0, 0);
    imapd_out = prot_new(1, 1);
    protgroup_insert(protin, imapd_in);

    /* Find out name of client host */
    imapd_clienthost = get_clienthost(0, &localip, &remoteip);

    /* create the SASL connection */
    if (sasl_server_new("imap", config_servername,
                        NULL, NULL, NULL, NULL, 0,
                        &imapd_saslconn) != SASL_OK) {
        fatal("SASL failed initializing: sasl_server_new()", EC_TEMPFAIL);
    }

    secprops = mysasl_secprops(0);
    if (sasl_setprop(imapd_saslconn, SASL_SEC_PROPS, secprops) != SASL_OK)
        fatal("Failed to set SASL property", EC_TEMPFAIL);
    if (sasl_setprop(imapd_saslconn, SASL_SSF_EXTERNAL, &extprops_ssf) != SASL_OK)
        fatal("Failed to set SASL property", EC_TEMPFAIL);

    if (localip && remoteip) {
        sasl_setprop(imapd_saslconn, SASL_IPREMOTEPORT, remoteip);
        saslprops.ipremoteport = xstrdup(remoteip);
        sasl_setprop(imapd_saslconn, SASL_IPLOCALPORT, localip);
        saslprops.iplocalport = xstrdup(localip);
    }

    imapd_tls_required = config_getswitch(IMAPOPT_TLS_REQUIRED);

    proc_register(config_ident, imapd_clienthost, NULL, NULL, NULL);

    /* Set inactivity timer */
    imapd_timeout = config_getint(IMAPOPT_TIMEOUT);
    if (imapd_timeout < 30) imapd_timeout = 30;
    imapd_timeout *= 60;
    prot_settimeout(imapd_in, imapd_timeout);
    prot_setflushonread(imapd_in, imapd_out);

    /* we were connected on imaps port so we should do
       TLS negotiation immediately */
    if (imaps == 1) cmd_starttls(NULL, 1);

    snmp_increment(TOTAL_CONNECTIONS, 1);
    snmp_increment(ACTIVE_CONNECTIONS, 1);

    /* Setup a default namespace until replaced after authentication. */
    mboxname_init_namespace(&imapd_namespace, /*isadmin*/1);
    mboxevent_setnamespace(&imapd_namespace);

    cmdloop();

    /* LOGOUT executed */
    prot_flush(imapd_out);
    snmp_increment(ACTIVE_CONNECTIONS, -1);

    /* send a Logout event notification */
    if ((mboxevent = mboxevent_new(EVENT_LOGOUT))) {
        mboxevent_set_access(mboxevent, saslprops.iplocalport,
                             saslprops.ipremoteport, imapd_userid, NULL, 1);

        mboxevent_notify(mboxevent);
        mboxevent_free(&mboxevent);
    }

    /* cleanup */
    imapd_reset();

    if (config_iolog) {
        read_io_count(io_count_stop);
        syslog(LOG_INFO,
               "IMAP session stats : I/O read : %d bytes : I/O write : %d bytes",
                io_count_stop->io_read_count - io_count_start->io_read_count,
                io_count_stop->io_write_count - io_count_start->io_write_count);
        free (io_count_start);
        free (io_count_stop);
    }

    return 0;
}

/* Called by service API to shut down the service */
void service_abort(int error)
{
    shut_down(error);
}

/*
 * Try to find a motd file; if found spit out message as an [ALERT]
 */
static void motd_file(void)
{
    char *filename = NULL;
    int fd = -1;
    struct protstream *motd_in = NULL;
    char buf[MAX_MAILBOX_PATH+1];
    char *p;

    filename = strconcat(config_dir, "/msg/motd", (char *)NULL);
    fd = open(filename, O_RDONLY, 0);
    if (fd < 0)
        goto out;

    motd_in = prot_new(fd, 0);

    prot_fgets(buf, sizeof(buf), motd_in);
    if ((p = strchr(buf, '\r'))!=NULL) *p = 0;
    if ((p = strchr(buf, '\n'))!=NULL) *p = 0;

    for (p = buf; *p == '['; p++); /* can't have [ be first char, sigh */
    prot_printf(imapd_out, "* OK [ALERT] %s\r\n", p);

out:
    if (motd_in)
        prot_free(motd_in);
    if (fd >= 0)
        close(fd);
    free(filename);
}

/*
 * Cleanly shut down and exit
 */
void shut_down(int code) __attribute__((noreturn));
void shut_down(int code)
{
    int i;
    int bytes_in = 0;
    int bytes_out = 0;

    in_shutdown = 1;

    proc_cleanup();

    i = 0;
    while (backend_cached && backend_cached[i]) {
        proxy_downserver(backend_cached[i]);
        if (backend_cached[i]->last_result.s) {
            free(backend_cached[i]->last_result.s);
        }
        free(backend_cached[i]);
        i++;
    }
    if (backend_cached) free(backend_cached);

    if (idling)
        idle_stop(index_mboxname(imapd_index));

    if (imapd_index) index_close(&imapd_index);

    sync_log_done();
    seen_done();
    mboxkey_done();
    mboxlist_close();
    mboxlist_done();

    quotadb_close();
    quotadb_done();

    denydb_close();
    denydb_done();

    annotatemore_close();
    annotate_done();

    idle_done();

    if (config_getswitch(IMAPOPT_STATUSCACHE)) {
        statuscache_close();
        statuscache_done();
    }

    partlist_local_done();

    if (imapd_in) {
        /* Flush the incoming buffer */
        prot_NONBLOCK(imapd_in);
        prot_fill(imapd_in);
        bytes_in = prot_bytes_in(imapd_in);
        prot_free(imapd_in);
    }

    if (imapd_out) {
        /* Flush the outgoing buffer */
        prot_flush(imapd_out);
        bytes_out = prot_bytes_out(imapd_out);
        prot_free(imapd_out);

        /* one less active connection */
        snmp_increment(ACTIVE_CONNECTIONS, -1);
    }

    if (config_auditlog)
        syslog(LOG_NOTICE, "auditlog: traffic sessionid=<%s> bytes_in=<%d> bytes_out=<%d>",
                           session_id(), bytes_in, bytes_out);

    if (protin) protgroup_free(protin);

#ifdef HAVE_SSL
    tls_shutdown_serverengine();
#endif

    cyrus_done();

    exit(code);
}

EXPORTED void fatal(const char *s, int code)
{
    static int recurse_code = 0;

    if (recurse_code) {
        /* We were called recursively. Just give up */
        proc_cleanup();
        snmp_increment(ACTIVE_CONNECTIONS, -1);
        exit(recurse_code);
    }
    recurse_code = code;
    if (imapd_out) {
        prot_printf(imapd_out, "* BYE Fatal error: %s\r\n", s);
        prot_flush(imapd_out);
    }
    if (stages.count) {
        /* Cleanup the stage(s) */
        struct appendstage *curstage;
        while ((curstage = ptrarray_pop(&stages))) {
            if (curstage->f != NULL) fclose(curstage->f);
            append_removestage(curstage->stage);
            strarray_fini(&curstage->flags);
            freeentryatts(curstage->annotations);
            free(curstage);
        }
        ptrarray_fini(&stages);
    }

    syslog(LOG_ERR, "Fatal error: %s", s);
    shut_down(code);
}

/*
 * Check the currently selected mailbox for updates.
 *
 * 'be' is the backend (if any) that we just proxied a command to.
 */
static void imapd_check(struct backend *be, int usinguid)
{
    if (backend_current && backend_current != be) {
        /* remote mailbox */
        char mytag[128];

        proxy_gentag(mytag, sizeof(mytag));

        prot_printf(backend_current->out, "%s Noop\r\n", mytag);
        pipe_until_tag(backend_current, mytag, 0);
    }
    else {
        /* local mailbox */
        index_check(imapd_index, usinguid, 0);
    }
}

/*
 * Top-level command loop parsing
 */
static void cmdloop(void)
{
    int c;
    int usinguid, havepartition, havenamespace, recursive;
    static struct buf tag, cmd, arg1, arg2, arg3;
    char *p, shut[MAX_MAILBOX_PATH+1], cmdname[100];
    const char *err;
    const char * commandmintimer;
    double commandmintimerd = 0.0;
    struct sync_reserve_list *reserve_list =
        sync_reserve_list_create(SYNC_MESSAGE_LIST_HASH_SIZE);
#ifdef ENABLE_APPLEPUSHSERVICE
    struct applepushserviceargs applepushserviceargs;
#endif

    prot_printf(imapd_out, "* OK [CAPABILITY ");
    capa_response(CAPA_PREAUTH);
    prot_printf(imapd_out, "]");
    if (config_serverinfo) prot_printf(imapd_out, " %s", config_servername);
    if (config_serverinfo == IMAP_ENUM_SERVERINFO_ON) {
        prot_printf(imapd_out, " Cyrus IMAP %s", cyrus_version());
    }
    prot_printf(imapd_out, " server ready\r\n");

    /* clear cancelled flag if present before the next command */
    cmd_cancelled();

    motd_file();

    /* Get command timer logging paramater. This string
     * is a time in seconds. Any command that takes >=
     * this time to execute is logged */
    commandmintimer = config_getstring(IMAPOPT_COMMANDMINTIMER);
    cmdtime_settimer(commandmintimer ? 1 : 0);
    if (commandmintimer) {
      commandmintimerd = atof(commandmintimer);
    }

    for (;;) {
        /* Release any held index */
        index_release(imapd_index);

        /* Flush any buffered output */
        prot_flush(imapd_out);
        if (backend_current) prot_flush(backend_current->out);

        /* command no longer running */
        proc_register(config_ident, imapd_clienthost, imapd_userid, index_mboxname(imapd_index), NULL);

        /* Check for shutdown file */
        if ( !imapd_userisadmin && imapd_userid &&
             (shutdown_file(shut, sizeof(shut)) ||
              userdeny(imapd_userid, config_ident, shut, sizeof(shut)))) {
            for (p = shut; *p == '['; p++); /* can't have [ be first char */
            prot_printf(imapd_out, "* BYE [ALERT] %s\r\n", p);
            telemetry_rusage(imapd_userid);
            shut_down(0);
        }

        signals_poll();

        if (!proxy_check_input(protin, imapd_in, imapd_out,
                               backend_current ? backend_current->in : NULL,
                               NULL, 0)) {
            /* No input from client */
            continue;
        }

        /* Parse tag */
        c = getword(imapd_in, &tag);
        if (c == EOF) {
            if ((err = prot_error(imapd_in))!=NULL
                && strcmp(err, PROT_EOF_STRING)) {
                syslog(LOG_WARNING, "%s, closing connection", err);
                prot_printf(imapd_out, "* BYE %s\r\n", err);
            }
            goto done;
        }
        if (c != ' ' || !imparse_isatom(tag.s) || (tag.s[0] == '*' && !tag.s[1])) {
            prot_printf(imapd_out, "* BAD Invalid tag\r\n");
            eatline(imapd_in, c);
            continue;
        }

        /* Parse command name */
        c = getword(imapd_in, &cmd);
        if (!cmd.s[0]) {
            prot_printf(imapd_out, "%s BAD Null command\r\n", tag.s);
            eatline(imapd_in, c);
            continue;
        }
        lcase(cmd.s);
        xstrncpy(cmdname, cmd.s, 99);
        cmd.s[0] = toupper((unsigned char) cmd.s[0]);

        if (config_getswitch(IMAPOPT_CHATTY))
            syslog(LOG_NOTICE, "command: %s %s", tag.s, cmd.s);

        proc_register(config_ident, imapd_clienthost, imapd_userid, index_mboxname(imapd_index), cmd.s);

        /* if we need to force a kick, do so */
        if (referral_kick) {
            kick_mupdate();
            referral_kick = 0;
        }

        if (plaintextloginalert) {
            prot_printf(imapd_out, "* OK [ALERT] %s\r\n",
                        plaintextloginalert);
            plaintextloginalert = NULL;
        }

        /* Only Authenticate/Enable/Login/Logout/Noop/Capability/Id/Starttls
           allowed when not logged in */
        if (!imapd_userid && !strchr("AELNCIS", cmd.s[0])) goto nologin;

        /* Start command timer */
        cmdtime_starttimer();

        /* note that about half the commands (the common ones that don't
           hit the mailboxes file) now close the mailboxes file just in
           case it was open. */
        switch (cmd.s[0]) {
        case 'A':
            if (!strcmp(cmd.s, "Authenticate")) {
                int haveinitresp = 0;

                if (c != ' ') goto missingargs;
                c = getword(imapd_in, &arg1);
                if (!imparse_isatom(arg1.s)) {
                    prot_printf(imapd_out, "%s BAD Invalid authenticate mechanism\r\n", tag.s);
                    eatline(imapd_in, c);
                    continue;
                }
                if (c == ' ') {
                    haveinitresp = 1;
                    c = getword(imapd_in, &arg2);
                    if (c == EOF) goto missingargs;
                }
                if (c == '\r') c = prot_getc(imapd_in);
                if (c != '\n') goto extraargs;

                if (imapd_userid) {
                    prot_printf(imapd_out, "%s BAD Already authenticated\r\n", tag.s);
                    continue;
                }
                cmd_authenticate(tag.s, arg1.s, haveinitresp ? arg2.s : NULL);

                snmp_increment(AUTHENTICATE_COUNT, 1);
            }
            else if (!imapd_userid) goto nologin;
            else if (!strcmp(cmd.s, "Append")) {
                if (c != ' ') goto missingargs;
                c = getastring(imapd_in, imapd_out, &arg1);
                if (c != ' ') goto missingargs;

                cmd_append(tag.s, arg1.s, NULL);

                snmp_increment(APPEND_COUNT, 1);
            }
            else goto badcmd;
            break;

        case 'C':
            if (!strcmp(cmd.s, "Capability")) {
                if (c == '\r') c = prot_getc(imapd_in);
                if (c != '\n') goto extraargs;
                cmd_capability(tag.s);

                snmp_increment(CAPABILITY_COUNT, 1);
            }
            else if (!imapd_userid) goto nologin;
#ifdef HAVE_ZLIB
            else if (!strcmp(cmd.s, "Compress")) {
                if (c != ' ') goto missingargs;
                c = getword(imapd_in, &arg1);
                if (c == EOF) goto missingargs;
                if (c == '\r') c = prot_getc(imapd_in);
                if (c != '\n') goto extraargs;

                cmd_compress(tag.s, arg1.s);

                snmp_increment(COMPRESS_COUNT, 1);
            }
#endif /* HAVE_ZLIB */
            else if (!strcmp(cmd.s, "Check")) {
                if (!imapd_index && !backend_current) goto nomailbox;
                if (c == '\r') c = prot_getc(imapd_in);
                if (c != '\n') goto extraargs;

                cmd_noop(tag.s, cmd.s);

                snmp_increment(CHECK_COUNT, 1);
            }
            else if (!strcmp(cmd.s, "Copy")) {
                if (!imapd_index && !backend_current) goto nomailbox;
                usinguid = 0;
                if (c != ' ') goto missingargs;
            copy:
                c = getword(imapd_in, &arg1);
                if (c == '\r') goto missingargs;
                if (c != ' ' || !imparse_issequence(arg1.s)) goto badsequence;
                c = getastring(imapd_in, imapd_out, &arg2);
                if (c == EOF) goto missingargs;
                if (c == '\r') c = prot_getc(imapd_in);
                if (c != '\n') goto extraargs;

                cmd_copy(tag.s, arg1.s, arg2.s, usinguid, /*ismove*/0);

                snmp_increment(COPY_COUNT, 1);
            }
            else if (!strcmp(cmd.s, "Create")) {
                struct dlist *extargs = NULL;

                if (c != ' ') goto missingargs;
                c = getastring(imapd_in, imapd_out, &arg1);
                if (c == EOF) goto missingargs;
                if (c == ' ') {
                    c = parsecreateargs(&extargs);
                    if (c == EOF) goto badpartition;
                }
                if (c == '\r') c = prot_getc(imapd_in);
                if (c != '\n') goto extraargs;
                cmd_create(tag.s, arg1.s, extargs, 0);
                dlist_free(&extargs);

                snmp_increment(CREATE_COUNT, 1);
            }
            else if (!strcmp(cmd.s, "Close")) {
                if (!imapd_index && !backend_current) goto nomailbox;
                if (c == '\r') c = prot_getc(imapd_in);
                if (c != '\n') goto extraargs;

                cmd_close(tag.s, cmd.s);

                snmp_increment(CLOSE_COUNT, 1);
            }
            else goto badcmd;
            break;

        case 'D':
            if (!strcmp(cmd.s, "Delete")) {
                if (c != ' ') goto missingargs;
                c = getastring(imapd_in, imapd_out, &arg1);
                if (c == EOF) goto missingargs;
                if (c == '\r') c = prot_getc(imapd_in);
                if (c != '\n') goto extraargs;
                cmd_delete(tag.s, arg1.s, 0, 0);

                snmp_increment(DELETE_COUNT, 1);
            }
            else if (!strcmp(cmd.s, "Deleteacl")) {
                if (c != ' ') goto missingargs;
                c = getastring(imapd_in, imapd_out, &arg1);
                if (c != ' ') goto missingargs;
                c = getastring(imapd_in, imapd_out, &arg2);
                if (c == EOF) goto missingargs;
                if (c == '\r') c = prot_getc(imapd_in);
                if (c != '\n') goto extraargs;
                cmd_setacl(tag.s, arg1.s, arg2.s, NULL);

                snmp_increment(DELETEACL_COUNT, 1);
            }
            else if (!strcmp(cmd.s, "Dump")) {
                int uid_start = 0;

                if(c != ' ') goto missingargs;
                c = getastring(imapd_in, imapd_out, &arg1);
                if(c == ' ') {
                    c = getastring(imapd_in, imapd_out, &arg2);
                    if(!imparse_isnumber(arg2.s)) goto extraargs;
                    uid_start = atoi(arg2.s);
                }

                if(c == '\r') c = prot_getc(imapd_in);
                if(c != '\n') goto extraargs;

                cmd_dump(tag.s, arg1.s, uid_start);
            /*  snmp_increment(DUMP_COUNT, 1);*/
            }
            else goto badcmd;
            break;

        case 'E':
            if (!imapd_userid) goto nologin;
            else if (!strcmp(cmd.s, "Enable")) {
                if (c != ' ') goto missingargs;

                cmd_enable(tag.s);
            }
            else if (!strcmp(cmd.s, "Expunge")) {
                if (!imapd_index && !backend_current) goto nomailbox;
                if (c == '\r') c = prot_getc(imapd_in);
                if (c != '\n') goto extraargs;

                cmd_expunge(tag.s, 0);

                snmp_increment(EXPUNGE_COUNT, 1);
            }
            else if (!strcmp(cmd.s, "Examine")) {
                if (c != ' ') goto missingargs;
                c = getastring(imapd_in, imapd_out, &arg1);
                if (c == EOF) goto missingargs;
                prot_ungetc(c, imapd_in);

                cmd_select(tag.s, cmd.s, arg1.s);

                snmp_increment(EXAMINE_COUNT, 1);
            }
            else goto badcmd;
            break;

        case 'F':
            if (!strcmp(cmd.s, "Fetch")) {
                if (!imapd_index && !backend_current) goto nomailbox;
                usinguid = 0;
                if (c != ' ') goto missingargs;
            fetch:
                c = getword(imapd_in, &arg1);
                if (c == '\r') goto missingargs;
                if (c != ' ' || !imparse_issequence(arg1.s)) goto badsequence;

                cmd_fetch(tag.s, arg1.s, usinguid);

                snmp_increment(FETCH_COUNT, 1);
            }
            else goto badcmd;
            break;

        case 'G':
            if (!strcmp(cmd.s, "Getacl")) {
                if (c != ' ') goto missingargs;
                c = getastring(imapd_in, imapd_out, &arg1);
                if (c == EOF) goto missingargs;
                if (c == '\r') c = prot_getc(imapd_in);
                if (c != '\n') goto extraargs;
                cmd_getacl(tag.s, arg1.s);

                snmp_increment(GETACL_COUNT, 1);
            }
            else if (!strcmp(cmd.s, "Getannotation")) {
                if (c != ' ') goto missingargs;
                c = getastring(imapd_in, imapd_out, &arg1);
                if (c != ' ') goto missingargs;

                cmd_getannotation(tag.s, arg1.s);

                snmp_increment(GETANNOTATION_COUNT, 1);
            }
            else if (!strcmp(cmd.s, "Getmetadata")) {
                if (c != ' ') goto missingargs;

                cmd_getmetadata(tag.s);

                snmp_increment(GETANNOTATION_COUNT, 1);
            }
            else if (!strcmp(cmd.s, "Getquota")) {
                if (c != ' ') goto missingargs;
                c = getastring(imapd_in, imapd_out, &arg1);
                if (c == EOF) goto missingargs;
                if (c == '\r') c = prot_getc(imapd_in);
                if (c != '\n') goto extraargs;
                cmd_getquota(tag.s, arg1.s);

                snmp_increment(GETQUOTA_COUNT, 1);
            }
            else if (!strcmp(cmd.s, "Getquotaroot")) {
                if (c != ' ') goto missingargs;
                c = getastring(imapd_in, imapd_out, &arg1);
                if (c == EOF) goto missingargs;
                if (c == '\r') c = prot_getc(imapd_in);
                if (c != '\n') goto extraargs;
                cmd_getquotaroot(tag.s, arg1.s);

                snmp_increment(GETQUOTAROOT_COUNT, 1);
            }
#ifdef HAVE_SSL
            else if (!strcmp(cmd.s, "Genurlauth")) {
                if (c != ' ') goto missingargs;

                cmd_genurlauth(tag.s);
            /*  snmp_increment(GENURLAUTH_COUNT, 1);*/
            }
#endif
            else goto badcmd;
            break;

        case 'I':
            if (!strcmp(cmd.s, "Id")) {
                if (c != ' ') goto missingargs;
                cmd_id(tag.s);

                snmp_increment(ID_COUNT, 1);
            }
            else if (!imapd_userid) goto nologin;
            else if (!strcmp(cmd.s, "Idle") && idle_enabled()) {
                if (c == '\r') c = prot_getc(imapd_in);
                if (c != '\n') goto extraargs;
                cmd_idle(tag.s);

                snmp_increment(IDLE_COUNT, 1);
            }
            else goto badcmd;
            break;

        case 'L':
            if (!strcmp(cmd.s, "Login")) {
                if (c != ' ') goto missingargs;
                c = getastring(imapd_in, imapd_out, &arg1);
                if(c != ' ') goto missingargs;

                cmd_login(tag.s, arg1.s);

                snmp_increment(LOGIN_COUNT, 1);
            }
            else if (!strcmp(cmd.s, "Logout")) {
                if (c == '\r') c = prot_getc(imapd_in);
                if (c != '\n') goto extraargs;

                snmp_increment(LOGOUT_COUNT, 1);

                /* force any responses from our selected backend */
                if (backend_current) imapd_check(NULL, 0);

                prot_printf(imapd_out, "* BYE %s\r\n",
                            error_message(IMAP_BYE_LOGOUT));
                prot_printf(imapd_out, "%s OK %s\r\n", tag.s,
                            error_message(IMAP_OK_COMPLETED));

                if (imapd_userid && *imapd_userid) {
                    telemetry_rusage(imapd_userid);
                }

                goto done;
            }
            else if (!imapd_userid) goto nologin;
            else if (!strcmp(cmd.s, "List")) {
                struct listargs listargs;

                if (c != ' ') goto missingargs;

                memset(&listargs, 0, sizeof(struct listargs));
                listargs.ret = LIST_RET_CHILDREN;
                getlistargs(tag.s, &listargs);
                if (listargs.pat.count) cmd_list(tag.s, &listargs);

                snmp_increment(LIST_COUNT, 1);
            }
            else if (!strcmp(cmd.s, "Lsub")) {
                struct listargs listargs;

                c = getastring(imapd_in, imapd_out, &arg1);
                if (c != ' ') goto missingargs;
                c = getastring(imapd_in, imapd_out, &arg2);
                if (c == '\r') c = prot_getc(imapd_in);
                if (c != '\n') goto extraargs;

                memset(&listargs, 0, sizeof(struct listargs));
                listargs.cmd = LIST_CMD_LSUB;
                listargs.sel = LIST_SEL_SUBSCRIBED;
                if (!strcasecmpsafe(imapd_magicplus, "+dav"))
                    listargs.sel |= LIST_SEL_DAV;
                listargs.ref = arg1.s;
                strarray_append(&listargs.pat, arg2.s);

                cmd_list(tag.s, &listargs);

                snmp_increment(LSUB_COUNT, 1);
            }
            else if (!strcmp(cmd.s, "Listrights")) {
                c = getastring(imapd_in, imapd_out, &arg1);
                if (c != ' ') goto missingargs;
                c = getastring(imapd_in, imapd_out, &arg2);
                if (c == '\r') c = prot_getc(imapd_in);
                if (c != '\n') goto extraargs;
                cmd_listrights(tag.s, arg1.s, arg2.s);

                snmp_increment(LISTRIGHTS_COUNT, 1);
            }
            else if (!strcmp(cmd.s, "Localappend")) {
                /* create a local-only mailbox */
                if (c != ' ') goto missingargs;
                c = getastring(imapd_in, imapd_out, &arg1);
                if (c != ' ') goto missingargs;
                c = getastring(imapd_in, imapd_out, &arg2);
                if (c != ' ') goto missingargs;

                cmd_append(tag.s, arg1.s, *arg2.s ? arg2.s : NULL);

                snmp_increment(APPEND_COUNT, 1);
            }
            else if (!strcmp(cmd.s, "Localcreate")) {
                /* create a local-only mailbox */
                struct dlist *extargs = NULL;

                if (c != ' ') goto missingargs;
                c = getastring(imapd_in, imapd_out, &arg1);
                if (c == EOF) goto missingargs;
                if (c == ' ') {
                    c = parsecreateargs(&extargs);
                    if (c == EOF) goto badpartition;
                }
                if (c == '\r') c = prot_getc(imapd_in);
                if (c != '\n') goto extraargs;
                cmd_create(tag.s, arg1.s, extargs, 1);
                dlist_free(&extargs);

                /* xxxx snmp_increment(CREATE_COUNT, 1); */
            }
            else if (!strcmp(cmd.s, "Localdelete")) {
                /* delete a mailbox locally only */
                if (c != ' ') goto missingargs;
                c = getastring(imapd_in, imapd_out, &arg1);
                if (c == EOF) goto missingargs;
                if (c == '\r') c = prot_getc(imapd_in);
                if (c != '\n') goto extraargs;
                cmd_delete(tag.s, arg1.s, 1, 1);

                /* xxxx snmp_increment(DELETE_COUNT, 1); */
            }
            else goto badcmd;
            break;

        case 'M':
            if (!strcmp(cmd.s, "Myrights")) {
                if (c != ' ') goto missingargs;
                c = getastring(imapd_in, imapd_out, &arg1);
                if (c == EOF) goto missingargs;
                if (c == '\r') c = prot_getc(imapd_in);
                if (c != '\n') goto extraargs;
                cmd_myrights(tag.s, arg1.s);

                /* xxxx snmp_increment(MYRIGHTS_COUNT, 1); */
            }
            else if (!strcmp(cmd.s, "Mupdatepush")) {
                if (c != ' ') goto missingargs;
                c = getastring(imapd_in, imapd_out, &arg1);
                if(c == EOF) goto missingargs;
                if(c == '\r') c = prot_getc(imapd_in);
                if(c != '\n') goto extraargs;
                cmd_mupdatepush(tag.s, arg1.s);

                /* xxxx snmp_increment(MUPDATEPUSH_COUNT, 1); */
            }
            else if (!strcmp(cmd.s, "Move")) {
                if (!imapd_index && !backend_current) goto nomailbox;
                usinguid = 0;
                if (c != ' ') goto missingargs;
            move:
                c = getword(imapd_in, &arg1);
                if (c == '\r') goto missingargs;
                if (c != ' ' || !imparse_issequence(arg1.s)) goto badsequence;
                c = getastring(imapd_in, imapd_out, &arg2);
                if (c == EOF) goto missingargs;
                if (c == '\r') c = prot_getc(imapd_in);
                if (c != '\n') goto extraargs;

                cmd_copy(tag.s, arg1.s, arg2.s, usinguid, /*ismove*/1);

                snmp_increment(COPY_COUNT, 1);
            } else goto badcmd;
            break;

        case 'N':
            if (!strcmp(cmd.s, "Noop")) {
                if (c == '\r') c = prot_getc(imapd_in);
                if (c != '\n') goto extraargs;

                cmd_noop(tag.s, cmd.s);

                /* xxxx snmp_increment(NOOP_COUNT, 1); */
            }
            else if (!imapd_userid) goto nologin;
            else if (!strcmp(cmd.s, "Namespace")) {
                if (c == '\r') c = prot_getc(imapd_in);
                if (c != '\n') goto extraargs;
                cmd_namespace(tag.s);

                /* xxxx snmp_increment(NAMESPACE_COUNT, 1); */
            }
            else goto badcmd;
            break;

        case 'R':
            if (!strcmp(cmd.s, "Rename")) {
                havepartition = 0;
                if (c != ' ') goto missingargs;
                c = getastring(imapd_in, imapd_out, &arg1);
                if (c != ' ') goto missingargs;
                c = getastring(imapd_in, imapd_out, &arg2);
                if (c == EOF) goto missingargs;
                if (c == ' ') {
                    havepartition = 1;
                    c = getword(imapd_in, &arg3);
                    if (!imparse_isatom(arg3.s)) goto badpartition;
                }
                if (c == '\r') c = prot_getc(imapd_in);
                if (c != '\n') goto extraargs;
                cmd_rename(tag.s, arg1.s, arg2.s, havepartition ? arg3.s : 0);

                /* xxxx snmp_increment(RENAME_COUNT, 1); */
            } else if(!strcmp(cmd.s, "Reconstruct")) {
                recursive = 0;
                if (c != ' ') goto missingargs;
                c = getastring(imapd_in, imapd_out, &arg1);
                if(c == ' ') {
                    /* Optional RECURSEIVE argument */
                    c = getword(imapd_in, &arg2);
                    if(!imparse_isatom(arg2.s))
                        goto extraargs;
                    else if(!strcasecmp(arg2.s, "RECURSIVE"))
                        recursive = 1;
                    else
                        goto extraargs;
                }
                if(c == '\r') c = prot_getc(imapd_in);
                if(c != '\n') goto extraargs;
                cmd_reconstruct(tag.s, arg1.s, recursive);

                /* snmp_increment(RECONSTRUCT_COUNT, 1); */
            }
            else if (!strcmp(cmd.s, "Rlist")) {
                struct listargs listargs;

                c = getastring(imapd_in, imapd_out, &arg1);
                if (c != ' ') goto missingargs;
                c = getastring(imapd_in, imapd_out, &arg2);
                if (c == '\r') c = prot_getc(imapd_in);
                if (c != '\n') goto extraargs;

                memset(&listargs, 0, sizeof(struct listargs));
                listargs.sel = LIST_SEL_REMOTE;
                listargs.ret = LIST_RET_CHILDREN;
                listargs.ref = arg1.s;
                strarray_append(&listargs.pat, arg2.s);

                cmd_list(tag.s, &listargs);

/*              snmp_increment(LIST_COUNT, 1); */
            }
            else if (!strcmp(cmd.s, "Rlsub")) {
                struct listargs listargs;

                c = getastring(imapd_in, imapd_out, &arg1);
                if (c != ' ') goto missingargs;
                c = getastring(imapd_in, imapd_out, &arg2);
                if (c == '\r') c = prot_getc(imapd_in);
                if (c != '\n') goto extraargs;

                memset(&listargs, 0, sizeof(struct listargs));
                listargs.cmd = LIST_CMD_LSUB;
                listargs.sel = LIST_SEL_REMOTE | LIST_SEL_SUBSCRIBED;
                listargs.ref = arg1.s;
                strarray_append(&listargs.pat, arg2.s);

                cmd_list(tag.s, &listargs);

/*              snmp_increment(LSUB_COUNT, 1); */
            }
#ifdef HAVE_SSL
            else if (!strcmp(cmd.s, "Resetkey")) {
                int have_mbox = 0, have_mech = 0;

                if (c == ' ') {
                    have_mbox = 1;
                    c = getastring(imapd_in, imapd_out, &arg1);
                    if (c == EOF) goto missingargs;
                    if (c == ' ') {
                        have_mech = 1;
                        c = getword(imapd_in, &arg2);
                    }
                }

                if (c == '\r') c = prot_getc(imapd_in);
                if (c != '\n') goto extraargs;
                cmd_resetkey(tag.s, have_mbox ? arg1.s : 0,
                             have_mech ? arg2.s : 0);
            /*  snmp_increment(RESETKEY_COUNT, 1);*/
            }
#endif
            else goto badcmd;
            break;

        case 'S':
            if (!strcmp(cmd.s, "Starttls")) {
                if (!tls_enabled()) {
                    /* we don't support starttls */
                    goto badcmd;
                }

                if (c == '\r') c = prot_getc(imapd_in);
                if (c != '\n') goto extraargs;

                /* XXX  discard any input pipelined after STARTTLS */
                prot_flush(imapd_in);

                /* if we've already done SASL fail */
                if (imapd_userid != NULL) {
                    prot_printf(imapd_out,
               "%s BAD Can't Starttls after authentication\r\n", tag.s);
                    continue;
                }

                /* if we've already done COMPRESS fail */
                if (imapd_compress_done == 1) {
                    prot_printf(imapd_out,
               "%s BAD Can't Starttls after Compress\r\n", tag.s);
                    continue;
                }

                /* check if already did a successful tls */
                if (imapd_starttls_done == 1) {
                    prot_printf(imapd_out,
                                "%s BAD Already did a successful Starttls\r\n",
                                tag.s);
                    continue;
                }
                cmd_starttls(tag.s, 0);

                snmp_increment(STARTTLS_COUNT, 1);
                continue;
            }
            if (!imapd_userid) {
                goto nologin;
            } else if (!strcmp(cmd.s, "Store")) {
                if (!imapd_index && !backend_current) goto nomailbox;
                usinguid = 0;
                if (c != ' ') goto missingargs;
            store:
                c = getword(imapd_in, &arg1);
                if (c != ' ' || !imparse_issequence(arg1.s)) goto badsequence;

                cmd_store(tag.s, arg1.s, usinguid);

                snmp_increment(STORE_COUNT, 1);
            }
            else if (!strcmp(cmd.s, "Select")) {
                if (c != ' ') goto missingargs;
                c = getastring(imapd_in, imapd_out, &arg1);
                if (c == EOF) goto missingargs;
                prot_ungetc(c, imapd_in);

                cmd_select(tag.s, cmd.s, arg1.s);

                snmp_increment(SELECT_COUNT, 1);
            }
            else if (!strcmp(cmd.s, "Search")) {
                if (!imapd_index && !backend_current) goto nomailbox;
                usinguid = 0;
                if (c != ' ') goto missingargs;
            search:

                cmd_search(tag.s, usinguid);

                snmp_increment(SEARCH_COUNT, 1);
            }
            else if (!strcmp(cmd.s, "Subscribe")) {
                if (c != ' ') goto missingargs;
                havenamespace = 0;
                c = getastring(imapd_in, imapd_out, &arg1);
                if (c == ' ') {
                    havenamespace = 1;
                    c = getastring(imapd_in, imapd_out, &arg2);
                }
                if (c == EOF) goto missingargs;
                if (c == '\r') c = prot_getc(imapd_in);
                if (c != '\n') goto extraargs;
                if (havenamespace) {
                    cmd_changesub(tag.s, arg1.s, arg2.s, 1);
                }
                else {
                    cmd_changesub(tag.s, (char *)0, arg1.s, 1);
                }
                snmp_increment(SUBSCRIBE_COUNT, 1);
            }
            else if (!strcmp(cmd.s, "Setacl")) {
                if (c != ' ') goto missingargs;
                c = getastring(imapd_in, imapd_out, &arg1);
                if (c != ' ') goto missingargs;
                c = getastring(imapd_in, imapd_out, &arg2);
                if (c != ' ') goto missingargs;
                c = getastring(imapd_in, imapd_out, &arg3);
                if (c == EOF) goto missingargs;
                if (c == '\r') c = prot_getc(imapd_in);
                if (c != '\n') goto extraargs;
                cmd_setacl(tag.s, arg1.s, arg2.s, arg3.s);

                snmp_increment(SETACL_COUNT, 1);
            }
            else if (!strcmp(cmd.s, "Setannotation")) {
                if (c != ' ') goto missingargs;
                c = getastring(imapd_in, imapd_out, &arg1);
                if (c != ' ') goto missingargs;

                cmd_setannotation(tag.s, arg1.s);

                snmp_increment(SETANNOTATION_COUNT, 1);
            }
            else if (!strcmp(cmd.s, "Setmetadata")) {
                if (c != ' ') goto missingargs;
                c = getastring(imapd_in, imapd_out, &arg1);
                if (c != ' ') goto missingargs;

                cmd_setmetadata(tag.s, arg1.s);

                snmp_increment(SETANNOTATION_COUNT, 1);
            }
            else if (!strcmp(cmd.s, "Setquota")) {
                if (c != ' ') goto missingargs;
                c = getastring(imapd_in, imapd_out, &arg1);
                if (c != ' ') goto missingargs;
                cmd_setquota(tag.s, arg1.s);

                snmp_increment(SETQUOTA_COUNT, 1);
            }
            else if (!strcmp(cmd.s, "Sort")) {
                if (!imapd_index && !backend_current) goto nomailbox;
                usinguid = 0;
                if (c != ' ') goto missingargs;
            sort:
                cmd_sort(tag.s, usinguid);

                snmp_increment(SORT_COUNT, 1);
            }
            else if (!strcmp(cmd.s, "Status")) {
                if (c != ' ') goto missingargs;
                c = getastring(imapd_in, imapd_out, &arg1);
                if (c != ' ') goto missingargs;
                cmd_status(tag.s, arg1.s);

                snmp_increment(STATUS_COUNT, 1);
            }
            else if (!strcmp(cmd.s, "Scan")) {
                struct listargs listargs;

                c = getastring(imapd_in, imapd_out, &arg1);
                if (c != ' ') goto missingargs;
                c = getastring(imapd_in, imapd_out, &arg2);
                if (c != ' ') goto missingargs;
                c = getastring(imapd_in, imapd_out, &arg3);
                if (c == '\r') c = prot_getc(imapd_in);
                if (c != '\n') goto extraargs;

                memset(&listargs, 0, sizeof(struct listargs));
                listargs.ref = arg1.s;
                strarray_append(&listargs.pat, arg2.s);
                listargs.scan = arg3.s;

                cmd_list(tag.s, &listargs);

                snmp_increment(SCAN_COUNT, 1);
            }
            else if (!strcmp(cmd.s, "Syncapply")) {
                struct dlist *kl = sync_parseline(imapd_in);

                if (kl) {
                    cmd_syncapply(tag.s, kl, reserve_list);
                    dlist_free(&kl);
                }
                else goto extraargs;
            }
            else if (!strcmp(cmd.s, "Syncget")) {
                struct dlist *kl = sync_parseline(imapd_in);

                if (kl) {
                    cmd_syncget(tag.s, kl);
                    dlist_free(&kl);
                }
                else goto extraargs;
            }
            else if (!strcmp(cmd.s, "Syncrestart")) {
                if (c == '\r') c = prot_getc(imapd_in);
                if (c != '\n') goto extraargs;

                /* just clear the GUID cache */
                cmd_syncrestart(tag.s, &reserve_list, 1);
            }
            else goto badcmd;
            break;

        case 'T':
            if (!strcmp(cmd.s, "Thread")) {
                if (!imapd_index && !backend_current) goto nomailbox;
                usinguid = 0;
                if (c != ' ') goto missingargs;
            thread:
                cmd_thread(tag.s, usinguid);

                snmp_increment(THREAD_COUNT, 1);
            }
            else goto badcmd;
            break;

        case 'U':
            if (!strcmp(cmd.s, "Uid")) {
                if (!imapd_index && !backend_current) goto nomailbox;
                usinguid = 1;
                if (c != ' ') goto missingargs;
                c = getword(imapd_in, &arg1);
                if (c != ' ') goto missingargs;
                lcase(arg1.s);
                xstrncpy(cmdname, arg1.s, 99);
                if (!strcmp(arg1.s, "fetch")) {
                    goto fetch;
                }
                else if (!strcmp(arg1.s, "store")) {
                    goto store;
                }
                else if (!strcmp(arg1.s, "search")) {
                    goto search;
                }
                else if (!strcmp(arg1.s, "sort")) {
                    goto sort;
                }
                else if (!strcmp(arg1.s, "thread")) {
                    goto thread;
                }
                else if (!strcmp(arg1.s, "copy")) {
                    goto copy;
                }
                else if (!strcmp(arg1.s, "move")) {
                    goto move;
                }
                else if (!strcmp(arg1.s, "xmove")) {
                    goto move;
                }
                else if (!strcmp(arg1.s, "expunge")) {
                    c = getword(imapd_in, &arg1);
                    if (!imparse_issequence(arg1.s)) goto badsequence;
                    if (c == '\r') c = prot_getc(imapd_in);
                    if (c != '\n') goto extraargs;
                    cmd_expunge(tag.s, arg1.s);

                    snmp_increment(EXPUNGE_COUNT, 1);
                }
                else if (!strcmp(arg1.s, "xrunannotator")) {
                    goto xrunannotator;
                }
                else {
                    prot_printf(imapd_out, "%s BAD Unrecognized UID subcommand\r\n", tag.s);
                    eatline(imapd_in, c);
                }
            }
            else if (!strcmp(cmd.s, "Unsubscribe")) {
                if (c != ' ') goto missingargs;
                havenamespace = 0;
                c = getastring(imapd_in, imapd_out, &arg1);
                if (c == ' ') {
                    havenamespace = 1;
                    c = getastring(imapd_in, imapd_out, &arg2);
                }
                if (c == EOF) goto missingargs;
                if (c == '\r') c = prot_getc(imapd_in);
                if (c != '\n') goto extraargs;
                if (havenamespace) {
                    cmd_changesub(tag.s, arg1.s, arg2.s, 0);
                }
                else {
                    cmd_changesub(tag.s, (char *)0, arg1.s, 0);
                }

                snmp_increment(UNSUBSCRIBE_COUNT, 1);
            }
            else if (!strcmp(cmd.s, "Unselect")) {
                if (!imapd_index && !backend_current) goto nomailbox;
                if (c == '\r') c = prot_getc(imapd_in);
                if (c != '\n') goto extraargs;

                cmd_close(tag.s, cmd.s);

                snmp_increment(UNSELECT_COUNT, 1);
            }
            else if (!strcmp(cmd.s, "Undump")) {
                if(c != ' ') goto missingargs;
                c = getastring(imapd_in, imapd_out, &arg1);

                /* we want to get a list at this point */
                if(c != ' ') goto missingargs;

                cmd_undump(tag.s, arg1.s);
            /*  snmp_increment(UNDUMP_COUNT, 1);*/
            }
#ifdef HAVE_SSL
            else if (!strcmp(cmd.s, "Urlfetch")) {
                if (c != ' ') goto missingargs;

                cmd_urlfetch(tag.s);
            /*  snmp_increment(URLFETCH_COUNT, 1);*/
            }
#endif
            else goto badcmd;
            break;

        case 'X':
            if (!strcmp(cmd.s, "Xconvfetch")) {
                cmd_xconvfetch(tag.s);

//              snmp_increment(XCONVFETCH_COUNT, 1);
            }
            else if (!strcmp(cmd.s, "Xconvmultisort")) {
                if (c != ' ') goto missingargs;
                if (!imapd_index && !backend_current) goto nomailbox;
                cmd_xconvmultisort(tag.s);

//              snmp_increment(XCONVMULTISORT_COUNT, 1);
            }
            else if (!strcmp(cmd.s, "Xconvsort")) {
                if (c != ' ') goto missingargs;
                if (!imapd_index && !backend_current) goto nomailbox;
                cmd_xconvsort(tag.s, 0);

//              snmp_increment(XCONVSORT_COUNT, 1);
            }
            else if (!strcmp(cmd.s, "Xconvupdates")) {
                if (c != ' ') goto missingargs;
                if (!imapd_index && !backend_current) goto nomailbox;
                cmd_xconvsort(tag.s, 1);

//              snmp_increment(XCONVUPDATES_COUNT, 1);
            }
            else if (!strcmp(cmd.s, "Xfer")) {
                int havepartition = 0;

                /* Mailbox */
                if(c != ' ') goto missingargs;
                c = getastring(imapd_in, imapd_out, &arg1);

                /* Dest Server */
                if(c != ' ') goto missingargs;
                c = getastring(imapd_in, imapd_out, &arg2);

                if(c == ' ') {
                    /* Dest Partition */
                    c = getastring(imapd_in, imapd_out, &arg3);
                    if (!imparse_isatom(arg3.s)) goto badpartition;
                    havepartition = 1;
                }

                if (c == '\r') c = prot_getc(imapd_in);
                if (c != '\n') goto extraargs;

                cmd_xfer(tag.s, arg1.s, arg2.s,
                         (havepartition ? arg3.s : NULL));
            /*  snmp_increment(XFER_COUNT, 1);*/
            }
            else if (!strcmp(cmd.s, "Xconvmeta")) {
                cmd_xconvmeta(tag.s);
            }
            else if (!strcmp(cmd.s, "Xlist")) {
                struct listargs listargs;

                if (c != ' ') goto missingargs;

                memset(&listargs, 0, sizeof(struct listargs));
                listargs.cmd = LIST_CMD_XLIST;
                listargs.ret = LIST_RET_CHILDREN | LIST_RET_SPECIALUSE;
                getlistargs(tag.s, &listargs);
                if (listargs.pat.count) cmd_list(tag.s, &listargs);

                snmp_increment(LIST_COUNT, 1);
            }
            else if (!strcmp(cmd.s, "Xmove")) {
                if (!imapd_index && !backend_current) goto nomailbox;
                usinguid = 0;
                if (c != ' ') goto missingargs;
                goto move;
            }
            else if (!strcmp(cmd.s, "Xrunannotator")) {
                if (!imapd_index && !backend_current) goto nomailbox;
                usinguid = 0;
                if (c != ' ') goto missingargs;
            xrunannotator:
                c = getword(imapd_in, &arg1);
                if (!arg1.len || !imparse_issequence(arg1.s)) goto badsequence;
                cmd_xrunannotator(tag.s, arg1.s, usinguid);
//              snmp_increment(XRUNANNOTATOR_COUNT, 1);
            }
            else if (!strcmp(cmd.s, "Xsnippets")) {
                if (c != ' ') goto missingargs;
                if (!imapd_index && !backend_current) goto nomailbox;
                cmd_xsnippets(tag.s);

//              snmp_increment(XSNIPPETS_COUNT, 1);
            }
            else if (!strcmp(cmd.s, "Xstats")) {
                cmd_xstats(tag.s, c);
            }
            else if (!strcmp(cmd.s, "Xwarmup")) {
                /* XWARMUP doesn't need a mailbox to be selected */
                if (c != ' ') goto missingargs;
                cmd_xwarmup(tag.s);
//              snmp_increment(XWARMUP_COUNT, 1);
            }
            else if (!strcmp(cmd.s, "Xkillmy")) {
                if (c != ' ') goto missingargs;
                c = getastring(imapd_in, imapd_out, &arg1);
                if (c == EOF) goto missingargs;
                if (c == '\r') c = prot_getc(imapd_in);
                if (c != '\n') goto extraargs;
                cmd_xkillmy(tag.s, arg1.s);
            }
            else if (!strcmp(cmd.s, "Xforever")) {
                if (c == '\r') c = prot_getc(imapd_in);
                if (c != '\n') goto extraargs;
                cmd_xforever(tag.s);
            }
            else if (!strcmp(cmd.s, "Xmeid")) {
                if (c != ' ') goto missingargs;
                c = getastring(imapd_in, imapd_out, &arg1);
                if (c == EOF) goto missingargs;
                if (c == '\r') c = prot_getc(imapd_in);
                if (c != '\n') goto extraargs;
                cmd_xmeid(tag.s, arg1.s);
            }

#ifdef ENABLE_APPLEPUSHSERVICE
            else if (!strcmp(cmd.s, "Xapplepushservice")) {
                if (c != ' ') goto missingargs;

                memset(&applepushserviceargs, 0, sizeof(struct applepushserviceargs));

                do {
                    c = getastring(imapd_in, imapd_out, &arg1);
                    if (c == EOF) goto aps_missingargs;

                    if (!strcmp(arg1.s, "mailboxes")) {
                        c = prot_getc(imapd_in);
                        if (c != '(')
                            goto aps_missingargs;

                        c = prot_getc(imapd_in);
                        if (c != ')') {
                            prot_ungetc(c, imapd_in);
                            do {
                                c = getastring(imapd_in, imapd_out, &arg2);
                                if (c == EOF) break;
                                strarray_push(&applepushserviceargs.mailboxes, arg2.s);
                            } while (c == ' ');
                        }

                        if (c != ')')
                            goto aps_missingargs;
                        c = prot_getc(imapd_in);
                    }

                    else {
                        c = getastring(imapd_in, imapd_out, &arg2);

                        // regular key/value
                        if (!strcmp(arg1.s, "aps-version")) {
                            if (!imparse_isnumber(arg2.s)) goto aps_extraargs;
                            applepushserviceargs.aps_version = atoi(arg2.s);
                        }
                        else if (!strcmp(arg1.s, "aps-account-id"))
                            buf_copy(&applepushserviceargs.aps_account_id, &arg2);
                        else if (!strcmp(arg1.s, "aps-device-token"))
                            buf_copy(&applepushserviceargs.aps_device_token, &arg2);
                        else if (!strcmp(arg1.s, "aps-subtopic"))
                            buf_copy(&applepushserviceargs.aps_subtopic, &arg2);
                        else
                            goto aps_extraargs;
                    }
                } while (c == ' ');

                if (c == '\r') c = prot_getc(imapd_in);
                if (c != '\n') goto aps_extraargs;

                cmd_xapplepushservice(tag.s, &applepushserviceargs);
            }
#endif

            else goto badcmd;
            break;

        default:
        badcmd:
            prot_printf(imapd_out, "%s BAD Unrecognized command\r\n", tag.s);
            eatline(imapd_in, c);
        }

        /* End command timer - don't log "idle" commands */
        if (commandmintimer && strcmp("idle", cmdname)) {
            double cmdtime, nettime;
            const char *mboxname = index_mboxname(imapd_index);
            if (!mboxname) mboxname = "<none>";
            cmdtime_endtimer(&cmdtime, &nettime);
            if (cmdtime >= commandmintimerd) {
                syslog(LOG_NOTICE, "cmdtimer: '%s' '%s' '%s' '%f' '%f' '%f'",
                    imapd_userid ? imapd_userid : "<none>", cmdname, mboxname,
                    cmdtime, nettime, cmdtime + nettime);
            }
        }
        continue;

    nologin:
        prot_printf(imapd_out, "%s BAD Please login first\r\n", tag.s);
        eatline(imapd_in, c);
        continue;

    nomailbox:
        prot_printf(imapd_out, "%s BAD Please select a mailbox first\r\n", tag.s);
        eatline(imapd_in, c);
        continue;

#ifdef ENABLE_APPLEPUSHSERVICE
    aps_missingargs:
        buf_free(&applepushserviceargs.aps_account_id);
        buf_free(&applepushserviceargs.aps_device_token);
        buf_free(&applepushserviceargs.aps_subtopic);
        strarray_fini(&applepushserviceargs.mailboxes);
#endif
    missingargs:
        prot_printf(imapd_out, "%s BAD Missing required argument to %s\r\n", tag.s, cmd.s);
        eatline(imapd_in, c);
        continue;

#ifdef ENABLE_APPLEPUSHSERVICE
    aps_extraargs:
        buf_free(&applepushserviceargs.aps_account_id);
        buf_free(&applepushserviceargs.aps_device_token);
        buf_free(&applepushserviceargs.aps_subtopic);
        strarray_fini(&applepushserviceargs.mailboxes);
#endif
    extraargs:
        prot_printf(imapd_out, "%s BAD Unexpected extra arguments to %s\r\n", tag.s, cmd.s);
        eatline(imapd_in, c);
        continue;

    badsequence:
        prot_printf(imapd_out, "%s BAD Invalid sequence in %s\r\n", tag.s, cmd.s);
        eatline(imapd_in, c);
        continue;

    badpartition:
        prot_printf(imapd_out, "%s BAD Invalid partition name in %s\r\n",
               tag.s, cmd.s);
        eatline(imapd_in, c);
        continue;
    }

done:
    cmd_syncrestart(NULL, &reserve_list, 0);
}

#ifdef USE_AUTOCREATE
/*
 * Autocreate Inbox and subfolders upon login
 */
static void autocreate_inbox(void)
{
    if (imapd_userisadmin) return;
    if (imapd_userisproxyadmin) return;

    if (config_getint(IMAPOPT_AUTOCREATE_QUOTA) >= 0) {
        char *inboxname = mboxname_user_mbox(imapd_userid, NULL);
        int r = mboxlist_lookup(inboxname, NULL, NULL);
        free(inboxname);
        if (r != IMAP_MAILBOX_NONEXISTENT) return;
        autocreate_user(&imapd_namespace, imapd_userid);
    }
}
#endif // USE_AUTOCREATE

static void authentication_success(void)
{
    int r;
    struct mboxevent *mboxevent;

    /* authstate already created by mysasl_proxy_policy() */
    imapd_userisadmin = global_authisa(imapd_authstate, IMAPOPT_ADMINS);

    /* Create telemetry log */
    imapd_logfd = telemetry_log(imapd_userid, imapd_in, imapd_out, 0);

    /* Set namespace */
    r = mboxname_init_namespace(&imapd_namespace,
                                imapd_userisadmin || imapd_userisproxyadmin);

    mboxevent_setnamespace(&imapd_namespace);

    if (r) {
        syslog(LOG_ERR, "%s", error_message(r));
        fatal(error_message(r), EC_CONFIG);
    }

    /* Make a copy of the external userid for use in proxying */
    proxy_userid = xstrdup(imapd_userid);

    /* send a Login event notification */
    if ((mboxevent = mboxevent_new(EVENT_LOGIN))) {
        mboxevent_set_access(mboxevent, saslprops.iplocalport,
                             saslprops.ipremoteport, imapd_userid, NULL, 1);

        mboxevent_notify(mboxevent);
        mboxevent_free(&mboxevent);
    }

#ifdef USE_AUTOCREATE
    autocreate_inbox();
#endif // USE_AUTOCREATE
}

static int checklimits(const char *tag)
{
    struct proc_limits limits;

    limits.procname = "imapd";
    limits.clienthost = imapd_clienthost;
    limits.userid = imapd_userid;

    if (proc_checklimits(&limits)) {
        const char *sep = "";
        prot_printf(imapd_out, "%s NO Too many open connections (", tag);
        if (limits.maxhost) {
            prot_printf(imapd_out, "%s%d of %d from %s", sep,
                        limits.host, limits.maxhost, imapd_clienthost);
            sep = ", ";
        }
        if (limits.maxuser) {
            prot_printf(imapd_out, "%s%d of %d for %s", sep,
                        limits.user, limits.maxuser, imapd_userid);
        }
        prot_printf(imapd_out, ")\r\n");
        free(imapd_userid);
        imapd_userid = NULL;
        auth_freestate(imapd_authstate);
        imapd_authstate = NULL;
        return 1;
    }
    return 0;
}

/*
 * Perform a LOGIN command
 */
static void cmd_login(char *tag, char *user)
{
    char userbuf[MAX_MAILBOX_BUFFER];
    char replybuf[MAX_MAILBOX_BUFFER];
    unsigned userlen;
    const char *canon_user = userbuf;
    const void *val;
    char c;
    struct buf passwdbuf;
    char *passwd;
    const char *reply = NULL;
    int r;
    int failedloginpause;

    if (imapd_userid) {
        eatline(imapd_in, ' ');
        prot_printf(imapd_out, "%s BAD Already logged in\r\n", tag);
        return;
    }

    r = imapd_canon_user(imapd_saslconn, NULL, user, 0,
                         SASL_CU_AUTHID | SASL_CU_AUTHZID, NULL,
                         userbuf, sizeof(userbuf), &userlen);

    if (r) {
        eatline(imapd_in, ' ');
        syslog(LOG_NOTICE, "badlogin: %s plaintext %s invalid user",
               imapd_clienthost, beautify_string(user));
        prot_printf(imapd_out, "%s NO %s\r\n", tag,
                    error_message(IMAP_INVALID_USER));
        return;
    }

    /* possibly disallow login */
    if (imapd_tls_required ||
        (!imapd_starttls_done && (extprops_ssf < 2) &&
         !config_getswitch(IMAPOPT_ALLOWPLAINTEXT) &&
         !is_userid_anonymous(canon_user))) {
        eatline(imapd_in, ' ');
        prot_printf(imapd_out, "%s NO Login only available under a layer\r\n",
                    tag);
        return;
    }

    memset(&passwdbuf,0,sizeof(struct buf));
    c = getastring(imapd_in, imapd_out, &passwdbuf);

    if(c == '\r') c = prot_getc(imapd_in);
    if (c != '\n') {
        buf_free(&passwdbuf);
        prot_printf(imapd_out,
                    "%s BAD Unexpected extra arguments to LOGIN\r\n",
                    tag);
        eatline(imapd_in, c);
        return;
    }

    passwd = passwdbuf.s;

    if (is_userid_anonymous(canon_user)) {
        if (config_getswitch(IMAPOPT_ALLOWANONYMOUSLOGIN)) {
            passwd = beautify_string(passwd);
            if (strlen(passwd) > 500) passwd[500] = '\0';
            syslog(LOG_NOTICE, "login: %s anonymous %s",
                   imapd_clienthost, passwd);
            reply = "Anonymous access granted";
            imapd_userid = xstrdup("anonymous");
        }
        else {
            syslog(LOG_NOTICE, "badlogin: %s anonymous login refused",
                   imapd_clienthost);
            prot_printf(imapd_out, "%s NO %s\r\n", tag,
                   error_message(IMAP_ANONYMOUS_NOT_PERMITTED));
            buf_free(&passwdbuf);
            return;
        }
    }
    else if ( nosaslpasswdcheck ) {
        snprintf(replybuf, sizeof(replybuf),
            "User logged in SESSIONID=<%s>", session_id());
        reply = replybuf;
        imapd_userid = xstrdup(canon_user);
        imapd_authstate = auth_newstate(canon_user);
        syslog(LOG_NOTICE, "login: %s %s%s nopassword%s %s", imapd_clienthost,
               imapd_userid, imapd_magicplus ? imapd_magicplus : "",
               imapd_starttls_done ? "+TLS" : "", reply);
    }
    else if ((r = sasl_checkpass(imapd_saslconn,
                                 canon_user,
                                 strlen(canon_user),
                                 passwd,
                                 strlen(passwd))) != SASL_OK) {
        syslog(LOG_NOTICE, "badlogin: %s plaintext %s %s",
               imapd_clienthost, canon_user, sasl_errdetail(imapd_saslconn));

        failedloginpause = config_getint(IMAPOPT_FAILEDLOGINPAUSE);
        if (failedloginpause != 0) {
            sleep(failedloginpause);
        }

        /* Don't allow user probing */
        if (r == SASL_NOUSER) r = SASL_BADAUTH;

        if ((reply = sasl_errstring(r, NULL, NULL)) != NULL) {
            prot_printf(imapd_out, "%s NO Login failed: %s\r\n", tag, reply);
        } else {
            prot_printf(imapd_out, "%s NO Login failed: %d\r\n", tag, r);
        }

        snmp_increment_args(AUTHENTICATION_NO, 1,
                            VARIABLE_AUTH, 0 /* hash_simple("LOGIN") */,
                            VARIABLE_LISTEND);
        buf_free(&passwdbuf);
        return;
    }
    else {
        r = sasl_getprop(imapd_saslconn, SASL_USERNAME, &val);

        if(r != SASL_OK) {
            if ((reply = sasl_errstring(r, NULL, NULL)) != NULL) {
                prot_printf(imapd_out, "%s NO Login failed: %s\r\n",
                            tag, reply);
            } else {
                prot_printf(imapd_out, "%s NO Login failed: %d\r\n", tag, r);
            }

            snmp_increment_args(AUTHENTICATION_NO, 1,
                                VARIABLE_AUTH, 0 /* hash_simple("LOGIN") */,
                                VARIABLE_LISTEND);
            buf_free(&passwdbuf);
            return;
        }

        snprintf(replybuf, sizeof(replybuf),
            "User logged in SESSIONID=<%s>", session_id());
        reply = replybuf;
        imapd_userid = xstrdup((const char *) val);
        snmp_increment_args(AUTHENTICATION_YES, 1,
                            VARIABLE_AUTH, 0 /*hash_simple("LOGIN") */,
                            VARIABLE_LISTEND);
        syslog(LOG_NOTICE, "login: %s %s%s plaintext%s %s", imapd_clienthost,
               imapd_userid, imapd_magicplus ? imapd_magicplus : "",
               imapd_starttls_done ? "+TLS" : "",
               reply ? reply : "");

        /* Apply penalty only if not under layer */
        if (!imapd_starttls_done) {
            int plaintextloginpause = config_getint(IMAPOPT_PLAINTEXTLOGINPAUSE);
            if (plaintextloginpause) {
                sleep(plaintextloginpause);
            }

            /* Fetch plaintext login nag message */
            plaintextloginalert = config_getstring(IMAPOPT_PLAINTEXTLOGINALERT);
        }
    }

    buf_free(&passwdbuf);

    if (checklimits(tag)) return;

    prot_printf(imapd_out, "%s OK [CAPABILITY ", tag);
    capa_response(CAPA_PREAUTH|CAPA_POSTAUTH);
    prot_printf(imapd_out, "] %s\r\n", reply);

    authentication_success();
}

/*
 * Perform an AUTHENTICATE command
 */
static void cmd_authenticate(char *tag, char *authtype, char *resp)
{
    int sasl_result;

    const void *val;
    const char *ssfmsg = NULL;
    char replybuf[MAX_MAILBOX_BUFFER];
    const char *reply = NULL;

    const char *canon_user;

    int r;
    int failedloginpause;

    if (imapd_tls_required) {
        prot_printf(imapd_out,
                    "%s NO Authenticate only available under a layer\r\n", tag);
        return;
    }

    r = saslserver(imapd_saslconn, authtype, resp, "", "+ ", "",
                   imapd_in, imapd_out, &sasl_result, NULL);

    if (r) {
        const char *errorstring = NULL;

        switch (r) {
        case IMAP_SASL_CANCEL:
            prot_printf(imapd_out,
                        "%s BAD Client canceled authentication\r\n", tag);
            break;
        case IMAP_SASL_PROTERR:
            errorstring = prot_error(imapd_in);

            prot_printf(imapd_out,
                        "%s NO Error reading client response: %s\r\n",
                        tag, errorstring ? errorstring : "");
            break;
        default:
            /* failed authentication */
            syslog(LOG_NOTICE, "badlogin: %s %s [%s]",
                   imapd_clienthost, authtype, sasl_errdetail(imapd_saslconn));

            snmp_increment_args(AUTHENTICATION_NO, 1,
                                VARIABLE_AUTH, 0, /* hash_simple(authtype) */
                                VARIABLE_LISTEND);
            failedloginpause = config_getint(IMAPOPT_FAILEDLOGINPAUSE);
            if (failedloginpause != 0) {
                sleep(failedloginpause);
            }

            /* Don't allow user probing */
            if (sasl_result == SASL_NOUSER) sasl_result = SASL_BADAUTH;

            errorstring = sasl_errstring(sasl_result, NULL, NULL);
            if (errorstring) {
                prot_printf(imapd_out, "%s NO %s\r\n", tag, errorstring);
            } else {
                prot_printf(imapd_out, "%s NO Error authenticating\r\n", tag);
            }
        }

        reset_saslconn(&imapd_saslconn);
        return;
    }

    /* successful authentication */

    /* get the userid from SASL --- already canonicalized from
     * mysasl_proxy_policy()
     */
    sasl_result = sasl_getprop(imapd_saslconn, SASL_USERNAME, &val);
    if (sasl_result != SASL_OK) {
        prot_printf(imapd_out, "%s NO weird SASL error %d SASL_USERNAME\r\n",
                    tag, sasl_result);
        syslog(LOG_ERR, "weird SASL error %d getting SASL_USERNAME",
               sasl_result);
        reset_saslconn(&imapd_saslconn);
        return;
    }
    canon_user = (const char *) val;

    /* If we're proxying, the authzid may contain a magic plus,
       so re-canonify it */
    if (config_getswitch(IMAPOPT_IMAPMAGICPLUS) && strchr(canon_user, '+')) {
        char userbuf[MAX_MAILBOX_BUFFER];
        unsigned userlen;

        sasl_result = imapd_canon_user(imapd_saslconn, NULL, canon_user, 0,
                                       SASL_CU_AUTHID | SASL_CU_AUTHZID,
                                       NULL, userbuf, sizeof(userbuf), &userlen);
        if (sasl_result != SASL_OK) {
            prot_printf(imapd_out,
                        "%s NO SASL canonification error %d\r\n",
                        tag, sasl_result);
            reset_saslconn(&imapd_saslconn);
            return;
        }

        imapd_userid = xstrdup(userbuf);
    } else {
        imapd_userid = xstrdup(canon_user);
    }

    snprintf(replybuf, sizeof(replybuf),
        "User logged in SESSIONID=<%s>", session_id());
    reply = replybuf;
    syslog(LOG_NOTICE, "login: %s %s%s %s%s %s", imapd_clienthost,
           imapd_userid, imapd_magicplus ? imapd_magicplus : "",
           authtype, imapd_starttls_done ? "+TLS" : "", reply);

    sasl_getprop(imapd_saslconn, SASL_SSF, &val);
    saslprops.ssf = *((sasl_ssf_t *) val);

    /* really, we should be doing a sasl_getprop on SASL_SSF_EXTERNAL,
       but the current libsasl doesn't allow that. */
    if (imapd_starttls_done) {
        switch(saslprops.ssf) {
        case 0: ssfmsg = "tls protection"; break;
        case 1: ssfmsg = "tls plus integrity protection"; break;
        default: ssfmsg = "tls plus privacy protection"; break;
        }
    } else {
        switch(saslprops.ssf) {
        case 0: ssfmsg = "no protection"; break;
        case 1: ssfmsg = "integrity protection"; break;
        default: ssfmsg = "privacy protection"; break;
        }
    }

    snmp_increment_args(AUTHENTICATION_YES, 1,
                        VARIABLE_AUTH, 0, /* hash_simple(authtype) */
                        VARIABLE_LISTEND);

    if (checklimits(tag)) {
        reset_saslconn(&imapd_saslconn);
        return;
    }

    if (!saslprops.ssf) {
        prot_printf(imapd_out, "%s OK [CAPABILITY ", tag);
        capa_response(CAPA_PREAUTH|CAPA_POSTAUTH);
        prot_printf(imapd_out, "] Success (%s) SESSIONID=<%s>\r\n",
                    ssfmsg, session_id());
    } else {
        prot_printf(imapd_out, "%s OK Success (%s) SESSIONID=<%s>\r\n",
                    tag, ssfmsg, session_id());
    }

    prot_setsasl(imapd_in,  imapd_saslconn);
    prot_setsasl(imapd_out, imapd_saslconn);

    authentication_success();
}

/*
 * Perform a NOOP command
 */
static void cmd_noop(char *tag, char *cmd)
{
    if (backend_current) {
        /* remote mailbox */
        prot_printf(backend_current->out, "%s %s\r\n", tag, cmd);
        pipe_including_tag(backend_current, tag, 0);

        return;
    }

    index_check(imapd_index, 1, 0);

    prot_printf(imapd_out, "%s OK %s\r\n", tag,
                error_message(IMAP_OK_COMPLETED));
}

static void clear_id() {
    if (imapd_id.params) {
        freeattvalues(imapd_id.params);
    }
    memset(&imapd_id, 0, sizeof(struct id_data));
}

/*
 * Parse and perform an ID command.
 *
 * the command has been parsed up to the parameter list.
 *
 * we only allow one ID in non-authenticated state from a given client.
 * we only allow MAXIDFAILED consecutive failed IDs from a given client.
 * we only record MAXIDLOG ID responses from a given client.
 */
static void cmd_id(char *tag)
{
    int c = EOF, npair = 0;
    int is_ios = 0;
    static struct buf arg, field;

    /* check if we've already had an ID in non-authenticated state */
    if (!imapd_userid && imapd_id.did_id) {
        prot_printf(imapd_out,
                    "%s NO Only one Id allowed in non-authenticated state\r\n",
                    tag);
        eatline(imapd_in, c);
        return;
    }

    clear_id();

    /* ok, accept parameter list */
    c = getword(imapd_in, &arg);
    /* check for "NIL" or start of parameter list */
    if (strcasecmp(arg.s, "NIL") && c != '(') {
        prot_printf(imapd_out, "%s BAD Invalid parameter list in Id\r\n", tag);
        eatline(imapd_in, c);
        return;
    }

    /* parse parameter list */
    if (c == '(') {
        for (;;) {
            if (c == ')') {
                /* end of string/value pairs */
                break;
            }

            /* get field name */
            c = getstring(imapd_in, imapd_out, &field);
            if (c != ' ') {
                prot_printf(imapd_out,
                            "%s BAD Invalid/missing field name in Id\r\n",
                            tag);
                eatline(imapd_in, c);
                return;
            }

            /* get field value */
            c = getnstring(imapd_in, imapd_out, &arg);
            if (c != ' ' && c != ')') {
                prot_printf(imapd_out,
                            "%s BAD Invalid/missing value in Id\r\n",
                            tag);
                eatline(imapd_in, c);
                return;
            }

            /* ok, we're anal, but we'll still process the ID command */
            if (strlen(field.s) > MAXIDFIELDLEN) {
                prot_printf(imapd_out,
                            "%s BAD field longer than %u octets in Id\r\n",
                            tag, MAXIDFIELDLEN);
                eatline(imapd_in, c);
                return;
            }
            if (arg.len > MAXIDVALUELEN) {
                prot_printf(imapd_out,
                            "%s BAD value longer than %u octets in Id\r\n",
                            tag, MAXIDVALUELEN);
                eatline(imapd_in, c);
                return;
            }
            if (++npair > MAXIDPAIRS) {
                prot_printf(imapd_out,
                            "%s BAD too many (%u) field-value pairs in ID\r\n",
                            tag, MAXIDPAIRS);
                eatline(imapd_in, c);
                return;
            }

            if (!strcmp(field.s, "os") && !strcmp(arg.s, "iOS")) {
                is_ios = 1;
            }
            if (is_ios && !strcmp(field.s, "os-version") && (arg.s[0] == '7' || arg.s[0] == '8' || arg.s[0] == '9')) {
                imapd_id.quirks |= QUIRK_SEARCHFUZZY;
            }

            /* ok, we're happy enough */
            appendattvalue(&imapd_id.params, field.s, &arg);
        }

        if (c != ')') {
            /* erp! */
            prot_printf(imapd_out, "%s BAD trailing junk\r\n", tag);
            eatline(imapd_in, c);
            return;
        }
        c = prot_getc(imapd_in);
    }

    /* check for CRLF */
    if (c == '\r') c = prot_getc(imapd_in);
    if (c != '\n') {
        prot_printf(imapd_out, "%s BAD Unexpected extra arguments to Id\r\n", tag);
        eatline(imapd_in, c);
        return;
    }

    /* log the client's ID string.
       eventually this should be a callback or something. */
    if (npair) {
        struct buf logbuf = BUF_INITIALIZER;
        struct attvaluelist *pptr;

        for (pptr = imapd_id.params; pptr; pptr = pptr->next) {
            const char *val = buf_cstring(&pptr->value);

            /* should we check for and format literals here ??? */
            buf_printf(&logbuf, " \"%s\" ", pptr->attrib);
            if (!val || !strcmp(val, "NIL"))
                buf_printf(&logbuf, "NIL");
            else
                buf_printf(&logbuf, "\"%s\"", val);
        }

        syslog(LOG_INFO, "client id:%s", buf_cstring(&logbuf));
        buf_free(&logbuf);
    }

    /* spit out our ID string.
       eventually this might be configurable. */
    if (config_getswitch(IMAPOPT_IMAPIDRESPONSE) &&
        (imapd_authstate || (config_serverinfo == IMAP_ENUM_SERVERINFO_ON))) {
        id_response(imapd_out);
        prot_printf(imapd_out, ")\r\n");
    }
    else
        prot_printf(imapd_out, "* ID NIL\r\n");

    imapd_check(NULL, 0);

    prot_printf(imapd_out, "%s OK %s\r\n", tag,
                error_message(IMAP_OK_COMPLETED));

    imapd_id.did_id = 1;
}

/*
 * Perform an IDLE command
 */
static void cmd_idle(char *tag)
{
    int c = EOF;
    int flags;
    static struct buf arg;
    static int idle_period = -1;

    if (!backend_current) {  /* Local mailbox */

        /* Tell client we are idling and waiting for end of command */
        prot_printf(imapd_out, "+ idling\r\n");
        prot_flush(imapd_out);

        /* Start doing mailbox updates */
        index_check(imapd_index, 1, 0);
        idle_start(index_mboxname(imapd_index));
        /* use this flag so if getc causes a shutdown due to
         * connection abort we tell idled about it */
        idling = 1;

        index_release(imapd_index);
        while ((flags = idle_wait(imapd_in->fd))) {
            if (flags & IDLE_INPUT) {
                /* Get continuation data */
                c = getword(imapd_in, &arg);
                break;
            }

            /* Send unsolicited untagged responses to the client */
            if (flags & IDLE_MAILBOX)
                index_check(imapd_index, 1, 0);

            if (flags & IDLE_ALERT) {
                char shut[MAX_MAILBOX_PATH+1];
                if (! imapd_userisadmin &&
                    (shutdown_file(shut, sizeof(shut)) ||
                     (imapd_userid &&
                      userdeny(imapd_userid, config_ident, shut, sizeof(shut))))) {
                    char *p;
                    for (p = shut; *p == '['; p++); /* can't have [ be first char */
                    prot_printf(imapd_out, "* BYE [ALERT] %s\r\n", p);
                    shut_down(0);
                }
            }

            index_release(imapd_index);
            prot_flush(imapd_out);
        }

        /* Stop updates and do any necessary cleanup */
        idling = 0;
        idle_stop(index_mboxname(imapd_index));
    }
    else {  /* Remote mailbox */
        int done = 0, shutdown = 0;
        char buf[2048];

        /* get polling period */
        if (idle_period == -1) {
            idle_period = config_getint(IMAPOPT_IMAPIDLEPOLL);
        }

        if (CAPA(backend_current, CAPA_IDLE)) {
            /* Start IDLE on backend */
            prot_printf(backend_current->out, "%s IDLE\r\n", tag);
            if (!prot_fgets(buf, sizeof(buf), backend_current->in)) {

                /* If we received nothing from the backend, fail */
                prot_printf(imapd_out, "%s NO %s\r\n", tag,
                            error_message(IMAP_SERVER_UNAVAILABLE));
                return;
            }
            if (buf[0] != '+') {
                /* If we received anything but a continuation response,
                   spit out what we received and quit */
                prot_write(imapd_out, buf, strlen(buf));
                return;
            }
        }

        /* Tell client we are idling and waiting for end of command */
        prot_printf(imapd_out, "+ idling\r\n");
        prot_flush(imapd_out);

        /* Pipe updates to client while waiting for end of command */
        while (!done) {
            /* Flush any buffered output */
            prot_flush(imapd_out);

            /* Check for shutdown file */
            if (!imapd_userisadmin &&
                (shutdown_file(buf, sizeof(buf)) ||
                 (imapd_userid &&
                  userdeny(imapd_userid, config_ident, buf, sizeof(buf))))) {
                shutdown = done = 1;
                goto done;
            }

            done = proxy_check_input(protin, imapd_in, imapd_out,
                                     backend_current->in, NULL, idle_period);

            /* If not running IDLE on backend, poll the mailbox for updates */
            if (!CAPA(backend_current, CAPA_IDLE)) {
                imapd_check(NULL, 0);
            }
        }

        /* Get continuation data */
        c = getword(imapd_in, &arg);

      done:
        if (CAPA(backend_current, CAPA_IDLE)) {
            /* Either the client timed out, or ended the command.
               In either case we're done, so terminate IDLE on backend */
            prot_printf(backend_current->out, "Done\r\n");
            pipe_until_tag(backend_current, tag, 0);
        }

        if (shutdown) {
            char *p;

            for (p = buf; *p == '['; p++); /* can't have [ be first char */
            prot_printf(imapd_out, "* BYE [ALERT] %s\r\n", p);
            shut_down(0);
        }
    }

    imapd_check(NULL, 1);

    if (c != EOF) {
        if (!strcasecmp(arg.s, "Done") &&
            (c = (c == '\r') ? prot_getc(imapd_in) : c) == '\n') {
            prot_printf(imapd_out, "%s OK %s\r\n", tag,
                        error_message(IMAP_OK_COMPLETED));
        }
        else {
            prot_printf(imapd_out,
                        "%s BAD Invalid Idle continuation\r\n", tag);
            eatline(imapd_in, c);
        }
    }
}


static void capa_response(int flags)
{
    const char *sasllist; /* the list of SASL mechanisms */
    int mechcount;
    int need_space = 0;
    int i;

    for (i = 0; base_capabilities[i].str; i++) {
        /* Filter capabilities if requested */
        if (capa_is_disabled(base_capabilities[i].str))
            continue;
        /* Don't show "MAILBOX-REFERRALS" if disabled by config */
        if (config_getswitch(IMAPOPT_PROXYD_DISABLE_MAILBOX_REFERRALS) &&
            !strcmp(base_capabilities[i].str, "MAILBOX-REFERRALS"))
            continue;
        /* Don't show if they're not shown at this level of login */
        if (!(base_capabilities[i].mask & flags))
            continue;
        /* print the capability */
        if (need_space) prot_putc(' ', imapd_out);
        else need_space = 1;
        prot_printf(imapd_out, "%s", base_capabilities[i].str);
    }

    if (config_mupdate_server) {
        prot_printf(imapd_out, " MUPDATE=mupdate://%s/", config_mupdate_server);
    }

    if (tls_enabled() && !imapd_starttls_done && !imapd_authstate) {
        prot_printf(imapd_out, " STARTTLS");
    }
    if (imapd_tls_required || imapd_authstate ||
        (!imapd_starttls_done && (extprops_ssf < 2) &&
         !config_getswitch(IMAPOPT_ALLOWPLAINTEXT))) {
        prot_printf(imapd_out, " LOGINDISABLED");
    }

    /* add the SASL mechs */
    if (!imapd_tls_required && (!imapd_authstate || saslprops.ssf) &&
        sasl_listmech(imapd_saslconn, NULL,
                      "AUTH=", " AUTH=",
                      !imapd_authstate ? " SASL-IR" : "", &sasllist,
                      NULL, &mechcount) == SASL_OK && mechcount > 0) {
        prot_printf(imapd_out, " %s", sasllist);
    } else {
        /* else don't show anything */
    }

    if (!(flags & CAPA_POSTAUTH)) return;

    if (config_getswitch(IMAPOPT_CONVERSATIONS))
        prot_printf(imapd_out, " XCONVERSATIONS");

#ifdef HAVE_ZLIB
    if (!imapd_compress_done && !imapd_tls_comp) {
        prot_printf(imapd_out, " COMPRESS=DEFLATE");
    }
#endif // HAVE_ZLIB

    for (i = 0 ; i < QUOTA_NUMRESOURCES ; i++)
        prot_printf(imapd_out, " X-QUOTA=%s", quota_names[i]);

    if (idle_enabled()) {
        prot_printf(imapd_out, " IDLE");
    }
}

/*
 * Perform a CAPABILITY command
 */
static void cmd_capability(char *tag)
{
    imapd_check(NULL, 0);

    prot_printf(imapd_out, "* CAPABILITY ");

    capa_response(CAPA_PREAUTH|CAPA_POSTAUTH);

    prot_printf(imapd_out, "\r\n%s OK %s\r\n", tag,
                error_message(IMAP_OK_COMPLETED));
}

/*
 * Parse and perform an APPEND command.
 * The command has been parsed up to and including
 * the mailbox name.
 */
static int isokflag(char *s, int *isseen)
{
    if (s[0] == '\\') {
        lcase(s);
        if (!strcmp(s, "\\seen")) {
            *isseen = 1;
            return 1;
        }
        if (!strcmp(s, "\\answered")) return 1;
        if (!strcmp(s, "\\flagged")) return 1;
        if (!strcmp(s, "\\draft")) return 1;
        if (!strcmp(s, "\\deleted")) return 1;

        /* uh oh, system flag i don't recognize */
        return 0;
    } else {
        /* valid user flag? */
        return imparse_isatom(s);
    }
}

static int getliteralsize(const char *p, int c,
                          unsigned *size, int *binary, const char **parseerr)

{
    int isnowait = 0;
    uint32_t num;

    /* Check for literal8 */
    if (*p == '~') {
        p++;
        *binary = 1;
    }

    /* check for start of literal */
    if (*p != '{') {
        *parseerr = "Missing required argument to Append command";
        return IMAP_PROTOCOL_ERROR;
    }

    /* Read size from literal */
    if (parseuint32(p+1, &p, &num)) {
        *parseerr = "Literal size not a number";
        return IMAP_PROTOCOL_ERROR;
    }

    if (*p == '+') {
        isnowait++;
        p++;
    }

    if (c == '\r') {
        c = prot_getc(imapd_in);
    }

    if (*p != '}' || p[1] || c != '\n') {
        *parseerr = "Invalid literal in Append command";
        return IMAP_PROTOCOL_ERROR;
    }

    if (!isnowait) {
        /* Tell client to send the message */
        prot_printf(imapd_out, "+ go ahead\r\n");
        prot_flush(imapd_out);
    }

    *size = num;

    return 0;
}

static int catenate_text(FILE *f, unsigned *totalsize, int *binary,
                         const char **parseerr)
{
    int c;
    static struct buf arg;
    unsigned size = 0;
    char buf[4096+1];
    unsigned n;
    int r;

    c = getword(imapd_in, &arg);

    /* Read size from literal */
    r = getliteralsize(arg.s, c, &size, binary, parseerr);
    if (r) return r;

    if (*totalsize > UINT_MAX - size) r = IMAP_MESSAGE_TOO_LARGE;

    /* Catenate message part to stage */
    while (size) {
        n = prot_read(imapd_in, buf, size > 4096 ? 4096 : size);
        if (!n) {
            syslog(LOG_ERR,
                   "IOERROR: reading message: unexpected end of file");
            return IMAP_IOERROR;
        }

        buf[n] = '\0';
        if (!*binary && (n != strlen(buf))) r = IMAP_MESSAGE_CONTAINSNULL;

        size -= n;
        if (r) continue;

        /* XXX  do we want to try and validate the message like
           we do in message_copy_strict()? */

        if (f) fwrite(buf, n, 1, f);
    }

    *totalsize += size;

    return r;
}

static int catenate_url(const char *s, const char *cur_name, FILE *f,
                        unsigned *totalsize, const char **parseerr)
{
    struct imapurl url;
    struct index_state *state;
    uint32_t msgno;
    int r = 0, doclose = 0;
    unsigned long size = 0;

    r = imapurl_fromURL(&url, s);

    if (r) {
        *parseerr = "Improperly specified URL";
        r = IMAP_BADURL;
    } else if (url.server) {
        *parseerr = "Only relative URLs are supported";
        r = IMAP_BADURL;
#if 0
    } else if (url.server && strcmp(url.server, config_servername)) {
        *parseerr = "Cannot catenate messages from another server";
        r = IMAP_BADURL;
#endif
    } else if (!url.mailbox && !imapd_index && !cur_name) {
        *parseerr = "No mailbox is selected or specified";
        r = IMAP_BADURL;
    } else if (url.mailbox || (url.mailbox = cur_name)) {
        mbentry_t *mbentry = NULL;

        /* lookup the location of the mailbox */
        char *intname = mboxname_from_external(url.mailbox, &imapd_namespace, imapd_userid);
        r = mlookup(NULL, NULL, intname, &mbentry);

        if (!r && (mbentry->mbtype & MBTYPE_REMOTE)) {
            /* remote mailbox */
            struct backend *be;

            be = proxy_findserver(mbentry->server, &imap_protocol,
                                 proxy_userid, &backend_cached,
                                 &backend_current, &backend_inbox, imapd_in);
            if (be) {
                r = proxy_catenate_url(be, &url, f, &size, parseerr);
                if (*totalsize > UINT_MAX - size)
                    r = IMAP_MESSAGE_TOO_LARGE;
                else
                    *totalsize += size;
            }
            else
                r = IMAP_SERVER_UNAVAILABLE;

            free(url.freeme);
            mboxlist_entry_free(&mbentry);
            free(intname);

            return r;
        }

        mboxlist_entry_free(&mbentry);

        /* local mailbox */
        if (!r) {
            struct index_init init;
            memset(&init, 0, sizeof(init));
            init.userid = imapd_userid;
            init.authstate = imapd_authstate;
            init.out = imapd_out;
            r = index_open(intname, &init, &state);
            if (init.vanishedlist) seqset_free(init.vanishedlist);
        }
        if (!r) doclose = 1;

        if (!r && !(state->myrights & ACL_READ))
            r = (imapd_userisadmin || (state->myrights & ACL_LOOKUP)) ?
                IMAP_PERMISSION_DENIED : IMAP_MAILBOX_NONEXISTENT;

        if (r) {
            *parseerr = error_message(r);
            r = IMAP_BADURL;
        }

        free(intname);
    } else {
        state = imapd_index;
    }

    if (r) {
        /* nothing to do, handled up top */
    } else if (url.uidvalidity &&
               (state->mailbox->i.uidvalidity != url.uidvalidity)) {
        *parseerr = "Uidvalidity of mailbox has changed";
        r = IMAP_BADURL;
    } else if (!url.uid || !(msgno = index_finduid(state, url.uid)) ||
               (index_getuid(state, msgno) != url.uid)) {
        *parseerr = "No such message in mailbox";
        r = IMAP_BADURL;
    } else {
        /* Catenate message part to stage */
        struct protstream *s = prot_new(fileno(f), 1);

        r = index_urlfetch(state, msgno, 0, url.section,
                           url.start_octet, url.octet_count, s, &size);
        if (r == IMAP_BADURL)
            *parseerr = "No such message part";
        else if (!r) {
            if (*totalsize > UINT_MAX - size)
                r = IMAP_MESSAGE_TOO_LARGE;
            else
                *totalsize += size;
        }

        prot_flush(s);
        prot_free(s);

        /* XXX  do we want to try and validate the message like
           we do in message_copy_strict()? */
    }

    free(url.freeme);

    if (doclose) index_close(&state);

    return r;
}

static int append_catenate(FILE *f, const char *cur_name, unsigned *totalsize,
                           int *binary, const char **parseerr, const char **url)
{
    int c, r = 0;
    static struct buf arg;

    do {
        c = getword(imapd_in, &arg);
        if (c != ' ') {
            *parseerr = "Missing message part data in Append command";
            return IMAP_PROTOCOL_ERROR;
        }

        if (!strcasecmp(arg.s, "TEXT")) {
            int r1 = catenate_text(f, totalsize, binary, parseerr);
            if (r1) return r1;

            /* if we see a SP, we're trying to catenate more than one part */

            /* Parse newline terminating command */
            c = prot_getc(imapd_in);
        }
        else if (!strcasecmp(arg.s, "URL")) {
            c = getastring(imapd_in, imapd_out, &arg);
            if (c != ' ' && c != ')') {
                *parseerr = "Missing URL in Append command";
                return IMAP_PROTOCOL_ERROR;
            }

            if (!r) {
                r = catenate_url(arg.s, cur_name, f, totalsize, parseerr);
                if (r) {
                    *url = arg.s;
                    return r;
                }
            }
        }
        else {
            *parseerr = "Invalid message part type in Append command";
            return IMAP_PROTOCOL_ERROR;
        }

        fflush(f);
    } while (c == ' ');

    if (c != ')') {
        *parseerr = "Missing space or ) after catenate list in Append command";
        return IMAP_PROTOCOL_ERROR;
    }

    if (ferror(f) || fsync(fileno(f))) {
        syslog(LOG_ERR, "IOERROR: writing message: %m");
        return IMAP_IOERROR;
    }

    return r;
}

/* If an APPEND is proxied from another server,
 * 'cur_name' is the name of the currently selected mailbox (if any)
 * in case we have to resolve relative URLs
 */
static void cmd_append(char *tag, char *name, const char *cur_name)
{
    int c;
    static struct buf arg;
    time_t now = time(NULL);
    quota_t qdiffs[QUOTA_NUMRESOURCES] = QUOTA_DIFFS_INITIALIZER;
    unsigned size;
    int sync_seen = 0;
    int r;
    int i;
    struct appendstate appendstate;
    unsigned long uidvalidity = 0;
    long doappenduid = 0;
    const char *parseerr = NULL, *url = NULL;
    struct appendstage *curstage;
    mbentry_t *mbentry = NULL;

    /* See if we can append */
    char *intname = mboxname_from_external(name, &imapd_namespace, imapd_userid);
    r = mlookup(tag, name, intname, &mbentry);

    if (!r && (mbentry->mbtype & MBTYPE_REMOTE)) {
        /* remote mailbox */
        struct backend *s = NULL;

        if (supports_referrals) {
            imapd_refer(tag, mbentry->server, name);
            /* Eat the argument */
            eatline(imapd_in, prot_getc(imapd_in));
            mboxlist_entry_free(&mbentry);
            free(intname);
            return;
        }

        s = proxy_findserver(mbentry->server, &imap_protocol,
                             proxy_userid, &backend_cached,
                             &backend_current, &backend_inbox, imapd_in);
        if (!s) r = IMAP_SERVER_UNAVAILABLE;

        mboxlist_entry_free(&mbentry);

        imapd_check(s, 0);

        if (!r) {
            int is_active = 1;
            s->context = (void*) &is_active;
            if (imapd_index) {
                const char *mboxname = index_mboxname(imapd_index);
                prot_printf(s->out, "%s Localappend {" SIZE_T_FMT "+}\r\n%s"
                            " {" SIZE_T_FMT "+}\r\n%s ",
                            tag, strlen(name), name,
                            strlen(mboxname), mboxname);
            } else {
                prot_printf(s->out, "%s Localappend {" SIZE_T_FMT "+}\r\n%s"
                            " \"\" ", tag, strlen(name), name);
            }
            if (!(r = pipe_command(s, 16384))) {
                pipe_including_tag(s, tag, 0);
            }
            s->context = NULL;
        } else {
            eatline(imapd_in, prot_getc(imapd_in));
        }

        if (r) {
            prot_printf(imapd_out, "%s NO %s\r\n", tag,
                        prot_error(imapd_in) ? prot_error(imapd_in) :
                        error_message(r));
        }
        free(intname);

        return;
    }

    mboxlist_entry_free(&mbentry);

    /* local mailbox */
    if (!r) {
        qdiffs[QUOTA_MESSAGE] = 1;
        r = append_check(intname, imapd_authstate, ACL_INSERT, ignorequota ? NULL : qdiffs);
    }
    if (r) {
        eatline(imapd_in, ' ');
        prot_printf(imapd_out, "%s NO %s%s\r\n",
                    tag,
                    (r == IMAP_MAILBOX_NONEXISTENT &&
                     mboxlist_createmailboxcheck(intname, 0, 0,
                                                 imapd_userisadmin,
                                                 imapd_userid, imapd_authstate,
                                                 NULL, NULL, 0) == 0)
                    ? "[TRYCREATE] " : "", error_message(r));
        free(intname);
        return;
    }

    c = ' '; /* just parsed a space */
    /* we loop, to support MULTIAPPEND */
    while (!r && c == ' ') {
        curstage = xzmalloc(sizeof(*curstage));
        ptrarray_push(&stages, curstage);

        /* now parsing "append-opts" in the ABNF */

        /* Parse flags */
        c = getword(imapd_in, &arg);
        if  (c == '(' && !arg.s[0]) {
            strarray_init(&curstage->flags);
            do {
                c = getword(imapd_in, &arg);
                if (!curstage->flags.count && !arg.s[0] && c == ')') break; /* empty list */
                if (!isokflag(arg.s, &sync_seen)) {
                    parseerr = "Invalid flag in Append command";
                    r = IMAP_PROTOCOL_ERROR;
                    goto done;
                }
                strarray_append(&curstage->flags, arg.s);
            } while (c == ' ');
            if (c != ')') {
                parseerr =
                    "Missing space or ) after flag name in Append command";
                r = IMAP_PROTOCOL_ERROR;
                goto done;
            }
            c = prot_getc(imapd_in);
            if (c != ' ') {
                parseerr = "Missing space after flag list in Append command";
                r = IMAP_PROTOCOL_ERROR;
                goto done;
            }
            c = getword(imapd_in, &arg);
        }

        /* Parse internaldate */
        if (c == '\"' && !arg.s[0]) {
            prot_ungetc(c, imapd_in);
            c = getdatetime(&(curstage->internaldate));
            if (c != ' ') {
                parseerr = "Invalid date-time in Append command";
                r = IMAP_PROTOCOL_ERROR;
                goto done;
            }
            c = getword(imapd_in, &arg);
        }

        /* try to parse a sequence of "append-ext" */
        for (;;) {
            if (!strcasecmp(arg.s, "ANNOTATION")) {
                /* RFC5257 */
                if (c != ' ') {
                    parseerr = "Missing annotation data in Append command";
                    r = IMAP_PROTOCOL_ERROR;
                    goto done;
                }
                c = parse_annotate_store_data(tag,
                                              /*permessage_flag*/1,
                                              &curstage->annotations);
                if (c == EOF) {
                    eatline(imapd_in, c);
                    goto cleanup;
                }
                qdiffs[QUOTA_ANNOTSTORAGE] += sizeentryatts(curstage->annotations);
                c = getword(imapd_in, &arg);
            }
            else
                break;  /* not a known extension keyword */
        }

        /* Stage the message */
        curstage->f = append_newstage(intname, now, stages.count, &(curstage->stage));
        if (!curstage->f) {
            r = IMAP_IOERROR;
            goto done;
        }

        /* now parsing "append-data" in the ABNF */

        if (!strcasecmp(arg.s, "CATENATE")) {
            if (c != ' ' || (c = prot_getc(imapd_in) != '(')) {
                parseerr = "Missing message part(s) in Append command";
                r = IMAP_PROTOCOL_ERROR;
                goto done;
            }

            /* Catenate the message part(s) to stage */
            size = 0;
            r = append_catenate(curstage->f, cur_name, &size,
                                &(curstage->binary), &parseerr, &url);
            if (r) goto done;
        }
        else {
            /* Read size from literal */
            r = getliteralsize(arg.s, c, &size, &(curstage->binary), &parseerr);
            if (!r && size == 0) r = IMAP_ZERO_LENGTH_LITERAL;
            if (r) goto done;

            /* Copy message to stage */
            r = message_copy_strict(imapd_in, curstage->f, size, curstage->binary);
        }
        qdiffs[QUOTA_STORAGE] += size;
        /* If this is a non-BINARY message, close the stage file.
         * Otherwise, leave it open so we can encode the binary parts.
         *
         * XXX  For BINARY MULTIAPPEND, we may have to close the stage files
         * anyways to avoid too many open files.
         */
        if (!curstage->binary) {
            fclose(curstage->f);
            curstage->f = NULL;
        }

        /* if we see a SP, we're trying to append more than one message */

        /* Parse newline terminating command */
        c = prot_getc(imapd_in);
    }

 done:
    if (r) {
        eatline(imapd_in, c);
    } else {
        /* we should be looking at the end of the line */
        if (c == '\r') c = prot_getc(imapd_in);
        if (c != '\n') {
            parseerr = "junk after literal";
            r = IMAP_PROTOCOL_ERROR;
            eatline(imapd_in, c);
        }
    }

    /* Append from the stage(s) */
    if (!r) {
        qdiffs[QUOTA_MESSAGE] = stages.count;
        r = append_setup(&appendstate, intname,
                         imapd_userid, imapd_authstate, ACL_INSERT,
                         ignorequota ? NULL : qdiffs, &imapd_namespace,
                         (imapd_userisadmin || imapd_userisproxyadmin),
                         EVENT_MESSAGE_APPEND);
    }
    if (!r) {
        struct body *body;

        doappenduid = (appendstate.myrights & ACL_READ);
        uidvalidity = append_uidvalidity(&appendstate);

        for (i = 0; !r && i < stages.count ; i++) {
            curstage = stages.data[i];
            body = NULL;
            if (curstage->binary) {
                r = message_parse_binary_file(curstage->f, &body);
                fclose(curstage->f);
                curstage->f = NULL;
            }
            if (!r) {
                r = append_fromstage(&appendstate, &body, curstage->stage,
                                     curstage->internaldate,
                                     &curstage->flags, 0,
                                     curstage->annotations);
            }
            if (body) {
                /* Note: either the calls to message_parse_binary_file()
                 * or append_fromstage() above, may create a body.  */
                message_free_body(body);
                free(body);
                body = NULL;
            }
        }

        if (!r) {
            r = append_commit(&appendstate);
        } else {
            append_abort(&appendstate);
        }
    }

    imapd_check(NULL, 1);

    if (r == IMAP_PROTOCOL_ERROR && parseerr) {
        prot_printf(imapd_out, "%s BAD %s\r\n", tag, parseerr);
    } else if (r == IMAP_BADURL) {
        prot_printf(imapd_out, "%s NO [BADURL \"%s\"] %s\r\n",
                    tag, url, parseerr);
    } else if (r) {
        prot_printf(imapd_out, "%s NO %s%s\r\n",
                    tag,
                    (r == IMAP_MAILBOX_NONEXISTENT &&
                     mboxlist_createmailboxcheck(intname, 0, 0,
                                                 imapd_userisadmin,
                                                 imapd_userid, imapd_authstate,
                                                 NULL, NULL, 0) == 0)
                    ? "[TRYCREATE] " : r == IMAP_MESSAGE_TOO_LARGE
                    ? "[TOOBIG]" : "", error_message(r));
    } else if (doappenduid) {
        /* is this a space seperated list or sequence list? */
        prot_printf(imapd_out, "%s OK [APPENDUID %lu ", tag, uidvalidity);
        if (appendstate.nummsg == 1) {
            prot_printf(imapd_out, "%u", appendstate.baseuid);
        } else {
            prot_printf(imapd_out, "%u:%u", appendstate.baseuid,
                        appendstate.baseuid + appendstate.nummsg - 1);
        }
        prot_printf(imapd_out, "] %s\r\n", error_message(IMAP_OK_COMPLETED));
    } else {
        prot_printf(imapd_out, "%s OK %s\r\n", tag,
                    error_message(IMAP_OK_COMPLETED));
    }

cleanup:
    /* Cleanup the stage(s) */
    while ((curstage = ptrarray_pop(&stages))) {
        if (curstage->f != NULL) fclose(curstage->f);
        append_removestage(curstage->stage);
        strarray_fini(&curstage->flags);
        freeentryatts(curstage->annotations);
        free(curstage);
    }
    free(intname);
    ptrarray_fini(&stages);
}

/*
 * Warn if mailbox is close to or over any quota resource.
 *
 * Warn if the following possibilities occur:
 * - quotawarnkb not set + quotawarn hit
 * - quotawarnkb set larger than mailbox + quotawarn hit
 * - quotawarnkb set + hit + quotawarn hit
 * - quotawarnmsg not set + quotawarn hit
 * - quotawarnmsg set larger than mailbox + quotawarn hit
 * - quotawarnmsg set + hit + quotawarn hit
 */
static void warn_about_quota(const char *quotaroot)
{
    time_t now = time(NULL);
    struct quota q;
    int res;
    int r;
    int thresholds[QUOTA_NUMRESOURCES];
    int pc_threshold = config_getint(IMAPOPT_QUOTAWARN);
    int pc_usage;
    struct buf msg = BUF_INITIALIZER;
    static char lastqr[MAX_MAILBOX_PATH+1] = "";
    static time_t nextalert = 0;

    if (!quotaroot || !*quotaroot)
        return;     /* no quota, nothing to do */

    /* rate limit checks and warnings to every 10 min */
    if (!strcmp(quotaroot, lastqr) && now < nextalert)
        return;
    strlcpy(lastqr, quotaroot, sizeof(lastqr));
    nextalert = now + 600;

    quota_init(&q, quotaroot);
    r = quota_read(&q, NULL, 0);
    if (r)
        goto out;           /* failed to read */

    memset(thresholds, 0, sizeof(thresholds));
    thresholds[QUOTA_STORAGE] = config_getint(IMAPOPT_QUOTAWARNKB);
    thresholds[QUOTA_MESSAGE] = config_getint(IMAPOPT_QUOTAWARNMSG);
    thresholds[QUOTA_ANNOTSTORAGE] = config_getint(IMAPOPT_QUOTAWARNKB);

    for (res = 0 ; res < QUOTA_NUMRESOURCES ; res++) {
        if (q.limits[res] < 0)
            continue;       /* this resource is unlimited */
        buf_reset(&msg);

        if (thresholds[res] <= 0 ||
            thresholds[res] >= q.limits[res] ||
            q.useds[res] > ((quota_t) (q.limits[res] - thresholds[res])) * quota_units[res]) {

            pc_usage = (int)(((double) q.useds[res] * 100.0) /
                             (double) ((quota_t) q.limits[res] * quota_units[res]));

            if (q.useds[res] > (quota_t) q.limits[res] * quota_units[res])
                buf_printf(&msg, error_message(IMAP_NO_OVERQUOTA),
                           quota_names[res]);
            else if (pc_usage > pc_threshold)
                buf_printf(&msg, error_message(IMAP_NO_CLOSEQUOTA),
                           pc_usage, quota_names[res]);
        }

        if (msg.len)
            prot_printf(imapd_out, "* NO [ALERT] %s\r\n", buf_cstring(&msg));
    }

    buf_reset(&msg);
out:
    quota_free(&q);
}


/*
 * Perform a SELECT/EXAMINE/BBOARD command
 */
static void cmd_select(char *tag, char *cmd, char *name)
{
    int c;
    int r = 0;
    int doclose = 0;
    mbentry_t *mbentry = NULL;
    struct backend *backend_next = NULL;
    struct index_init init;
    int wasopen = 0;
    struct vanished_params *v = &init.vanished;

    memset(&init, 0, sizeof(struct index_init));

    c = prot_getc(imapd_in);
    if (c == ' ') {
        static struct buf arg, parm1, parm2;

        c = prot_getc(imapd_in);
        if (c != '(') goto badlist;

        c = getword(imapd_in, &arg);
        if (arg.s[0] == '\0') goto badlist;
        for (;;) {
            ucase(arg.s);
            if (!strcmp(arg.s, "CONDSTORE")) {
                client_capa |= CAPA_CONDSTORE;
            }
            else if ((client_capa & CAPA_QRESYNC) &&
                     !strcmp(arg.s, "QRESYNC")) {
                char *p;

                if (c != ' ') goto badqresync;
                c = prot_getc(imapd_in);
                if (c != '(') goto badqresync;
                c = getastring(imapd_in, imapd_out, &arg);
                v->uidvalidity = strtoul(arg.s, &p, 10);
                if (*p || !v->uidvalidity || v->uidvalidity == ULONG_MAX) goto badqresync;
                if (c != ' ') goto badqresync;
                c = getmodseq(imapd_in, &v->modseq);
                if (c == EOF) goto badqresync;
                if (c == ' ') {
                    c = prot_getc(imapd_in);
                    if (c != '(') {
                        /* optional UID sequence */
                        prot_ungetc(c, imapd_in);
                        c = getword(imapd_in, &arg);
                        if (!imparse_issequence(arg.s)) goto badqresync;
                        v->sequence = arg.s;
                        if (c == ' ') {
                            c = prot_getc(imapd_in);
                            if (c != '(') goto badqresync;
                        }
                    }
                    if (c == '(') {
                        /* optional sequence match data */
                        c = getword(imapd_in, &parm1);
                        if (!imparse_issequence(parm1.s)) goto badqresync;
                        v->match_seq = parm1.s;
                        if (c != ' ') goto badqresync;
                        c = getword(imapd_in, &parm2);
                        if (!imparse_issequence(parm2.s)) goto badqresync;
                        v->match_uid = parm2.s;
                        if (c != ')') goto badqresync;
                        c = prot_getc(imapd_in);
                    }
                }
                if (c != ')') goto badqresync;
                c = prot_getc(imapd_in);
            }
            else if (!strcmp(arg.s, "ANNOTATE")) {
                /*
                 * RFC5257 requires us to parse this keyword, which
                 * indicates that the client wants unsolicited
                 * ANNOTATION responses in this session, but we don't
                 * actually have to do anything with it, so we won't.
                 */
                ;
            }
            else {
                prot_printf(imapd_out, "%s BAD Invalid %s modifier %s\r\n",
                            tag, cmd, arg.s);
                eatline(imapd_in, c);
                return;
            }

            if (c == ' ') c = getword(imapd_in, &arg);
            else break;
        }

        if (c != ')') {
            prot_printf(imapd_out,
                        "%s BAD Missing close parenthesis in %s\r\n", tag, cmd);
            eatline(imapd_in, c);
            return;
        }

        c = prot_getc(imapd_in);
    }
    if (c == '\r') c = prot_getc(imapd_in);
    if (c != '\n') {
        prot_printf(imapd_out,
                    "%s BAD Unexpected extra arguments to %s\r\n", tag, cmd);
        eatline(imapd_in, c);
        return;
    }

    if (imapd_index) {
        index_close(&imapd_index);
        wasopen = 1;
    }

    if (backend_current) {
        /* remove backend_current from the protgroup */
        protgroup_delete(protin, backend_current->in);
        wasopen = 1;
    }

    char *intname = mboxname_from_external(name, &imapd_namespace, imapd_userid);
    r = mlookup(tag, name, intname, &mbentry);
    if (r == IMAP_MAILBOX_MOVED) {
        free(intname);
        return;
    }

    if (!r && (mbentry->mbtype & MBTYPE_REMOTE)) {
        char mytag[128];

        if (supports_referrals) {
            imapd_refer(tag, mbentry->server, name);
            mboxlist_entry_free(&mbentry);
            free(intname);
            return;
        }

        backend_next = proxy_findserver(mbentry->server, &imap_protocol,
                                        proxy_userid, &backend_cached,
                                        &backend_current, &backend_inbox,
                                        imapd_in);
        if (!backend_next) r = IMAP_SERVER_UNAVAILABLE;

        if (backend_current && backend_current != backend_next) {
            /* switching servers; flush old server output */
            proxy_gentag(mytag, sizeof(mytag));
            prot_printf(backend_current->out, "%s Unselect\r\n", mytag);
            /* do not fatal() here, because we don't really care about this
             * server anymore anyway */
            pipe_until_tag(backend_current, mytag, 1);
        }
        backend_current = backend_next;

        if (r) {
            prot_printf(imapd_out, "%s NO %s\r\n", tag, error_message(r));
            mboxlist_entry_free(&mbentry);
            free(intname);
            return;
        }

        if (client_capa) {
            /* Enable client capabilities on new backend */
            proxy_gentag(mytag, sizeof(mytag));
            prot_printf(backend_current->out, "%s Enable", mytag);
            if (client_capa & CAPA_QRESYNC)
                prot_printf(backend_current->out, " Qresync");
            else if (client_capa & CAPA_CONDSTORE)
                prot_printf(backend_current->out, " Condstore");
            prot_printf(backend_current->out, "\r\n");
            pipe_until_tag(backend_current, mytag, 0);
        }

        /* Send SELECT command to backend */
        prot_printf(backend_current->out, "%s %s {" SIZE_T_FMT "+}\r\n%s",
                    tag, cmd, strlen(name), name);
        if (v->uidvalidity) {
            prot_printf(backend_current->out, " (QRESYNC (%lu " MODSEQ_FMT,
                        v->uidvalidity, v->modseq);
            if (v->sequence) {
                prot_printf(backend_current->out, " %s", v->sequence);
            }
            if (v->match_seq && v->match_uid) {
                prot_printf(backend_current->out, " (%s %s)",
                            v->match_seq, v->match_uid);
            }
            prot_printf(backend_current->out, "))");
        }
        prot_printf(backend_current->out, "\r\n");

        switch (pipe_including_tag(backend_current, tag, 0)) {
        case PROXY_OK:
            syslog(LOG_DEBUG, "open: user %s opened %s on %s",
                   imapd_userid, name, mbentry->server);

            /* add backend_current to the protgroup */
            protgroup_insert(protin, backend_current->in);
            break;
        default:
            syslog(LOG_DEBUG, "open: user %s failed to open %s", imapd_userid,
                   name);
            /* not successfully selected */
            backend_current = NULL;
            break;
        }

        mboxlist_entry_free(&mbentry);
        free(intname);

        return;
    }

    mboxlist_entry_free(&mbentry);

    /* local mailbox */
    if (backend_current) {
      char mytag[128];

      /* switching servers; flush old server output */
      proxy_gentag(mytag, sizeof(mytag));
      prot_printf(backend_current->out, "%s Unselect\r\n", mytag);
      /* do not fatal() here, because we don't really care about this
       * server anymore anyway */
      pipe_until_tag(backend_current, mytag, 1);
    }
    backend_current = NULL;

    if (wasopen) prot_printf(imapd_out, "* OK [CLOSED] Ok\r\n");

    init.userid = imapd_userid;
    init.authstate = imapd_authstate;
    init.out = imapd_out;
    init.examine_mode = cmd[0] == 'E';
    init.select = 1;
    if (!strcasecmpsafe(imapd_magicplus, "+dav")) init.want_dav = 1;

    r = index_open(intname, &init, &imapd_index);
    if (!r) doclose = 1;

    if (!r && !index_hasrights(imapd_index, ACL_READ)) {
        r = (imapd_userisadmin || index_hasrights(imapd_index, ACL_LOOKUP)) ?
          IMAP_PERMISSION_DENIED : IMAP_MAILBOX_NONEXISTENT;
    }

    if (r) {
        prot_printf(imapd_out, "%s NO %s\r\n", tag, error_message(r));
        if (init.vanishedlist) seqset_free(init.vanishedlist);
        init.vanishedlist = NULL;
        if (doclose) index_close(&imapd_index);
        free(intname);
        return;
    }

    if (index_hasrights(imapd_index, ACL_EXPUNGE))
        warn_about_quota(imapd_index->mailbox->quotaroot);

    index_select(imapd_index, &init);

    if (init.vanishedlist) seqset_free(init.vanishedlist);
    init.vanishedlist = NULL;

    prot_printf(imapd_out, "%s OK [READ-%s] %s\r\n", tag,
                index_hasrights(imapd_index, ACL_READ_WRITE) ?
                "WRITE" : "ONLY", error_message(IMAP_OK_COMPLETED));

    syslog(LOG_DEBUG, "open: user %s opened %s", imapd_userid, name);
    free(intname);
    return;

 badlist:
    prot_printf(imapd_out, "%s BAD Invalid modifier list in %s\r\n", tag, cmd);
    eatline(imapd_in, c);
    return;

 badqresync:
    prot_printf(imapd_out, "%s BAD Invalid QRESYNC parameter list in %s\r\n",
                tag, cmd);
    eatline(imapd_in, c);
    return;
}

/*
 * Perform a CLOSE/UNSELECT command
 */
static void cmd_close(char *tag, char *cmd)
{
    if (backend_current) {
        /* remote mailbox */
        prot_printf(backend_current->out, "%s %s\r\n", tag, cmd);
        /* xxx do we want this to say OK if the connection is gone?
         * saying NO is clearly wrong, hense the fatal request. */
        pipe_including_tag(backend_current, tag, 0);

        /* remove backend_current from the protgroup */
        protgroup_delete(protin, backend_current->in);

        backend_current = NULL;
        return;
    }

    /* local mailbox */
    if ((cmd[0] == 'C') && index_hasrights(imapd_index, ACL_EXPUNGE)) {
        index_expunge(imapd_index, NULL, 1);
        /* don't tell changes here */
    }

    index_close(&imapd_index);

    /* http://www.rfc-editor.org/errata_search.php?rfc=5162
     * Errata ID: 1808 - don't send HIGHESTMODSEQ to a close
     * command, because it can lose synchronisation */
    prot_printf(imapd_out, "%s OK %s\r\n",
                tag, error_message(IMAP_OK_COMPLETED));
}


/*
 * Append to the section list.
 */
static void section_list_append(struct section **l,
                                const char *name,
                                const struct octetinfo *oi)
{
    struct section **tail = l;

    while (*tail) tail = &(*tail)->next;

    *tail = xzmalloc(sizeof(struct section));
    (*tail)->name = xstrdup(name);
    (*tail)->octetinfo = *oi;
    (*tail)->next = NULL;
}

static void section_list_free(struct section *l)
{
    struct section *n;

    while (l) {
        n = l->next;
        free(l->name);
        free(l);
        l = n;
    }
}

/*
 * Parse the syntax for a partial fetch:
 *   "<" number "." nz-number ">"
 */
#define PARSE_PARTIAL(start_octet, octet_count)                         \
    (start_octet) = (octet_count) = 0;                                  \
    if (*p == '<' && Uisdigit(p[1])) {                                  \
        (start_octet) = p[1] - '0';                                     \
        p += 2;                                                         \
        while (Uisdigit((int) *p)) {                                    \
            (start_octet) =                                     \
                (start_octet) * 10 + *p++ - '0';                \
        }                                                               \
                                                                        \
        if (*p == '.' && p[1] >= '1' && p[1] <= '9') {                  \
            (octet_count) = p[1] - '0';                         \
            p[0] = '>'; p[1] = '\0'; /* clip off the octet count        \
                                        (its not used in the reply) */  \
            p += 2;                                                     \
            while (Uisdigit(*p)) {                                      \
                (octet_count) =                                 \
                    (octet_count) * 10 + *p++ - '0';            \
            }                                                           \
        }                                                               \
        else p--;                                                       \
                                                                        \
        if (*p != '>') {                                                \
            prot_printf(imapd_out,                                      \
                        "%s BAD Invalid body partial\r\n", tag);        \
            eatline(imapd_in, c);                                       \
            goto freeargs;                                              \
        }                                                               \
        p++;                                                            \
    }

static int parse_fetch_args(const char *tag, const char *cmd,
                            int allow_vanished,
                            struct fetchargs *fa)
{
    static struct buf fetchatt, fieldname;
    int c;
    int inlist = 0;
    char *p, *section;
    struct octetinfo oi;
    strarray_t *newfields = strarray_new();

    c = getword(imapd_in, &fetchatt);
    if (c == '(' && !fetchatt.s[0]) {
        inlist = 1;
        c = getword(imapd_in, &fetchatt);
    }
    for (;;) {
        ucase(fetchatt.s);
        switch (fetchatt.s[0]) {
        case 'A':
            if (!inlist && !strcmp(fetchatt.s, "ALL")) {
                fa->fetchitems |= FETCH_ALL;
            }
            else if (!strcmp(fetchatt.s, "ANNOTATION")) {
                fa->fetchitems |= FETCH_ANNOTATION;
                if (c != ' ')
                    goto badannotation;
                c = prot_getc(imapd_in);
                if (c != '(')
                    goto badannotation;
                c = parse_annotate_fetch_data(tag,
                                              /*permessage_flag*/1,
                                              &fa->entries,
                                              &fa->attribs);
                if (c == EOF) {
                    eatline(imapd_in, c);
                    goto freeargs;
                }
                if (c != ')') {
badannotation:
                    prot_printf(imapd_out, "%s BAD invalid Annotation\r\n", tag);
                    eatline(imapd_in, c);
                    goto freeargs;
                }
                c = prot_getc(imapd_in);
            }
            else goto badatt;
            break;

        case 'B':
            if (!strncmp(fetchatt.s, "BINARY[", 7) ||
                !strncmp(fetchatt.s, "BINARY.PEEK[", 12) ||
                !strncmp(fetchatt.s, "BINARY.SIZE[", 12)) {
                int binsize = 0;

                p = section = fetchatt.s + 7;
                if (!strncmp(p, "PEEK[", 5)) {
                    p = section += 5;
                }
                else if (!strncmp(p, "SIZE[", 5)) {
                    p = section += 5;
                    binsize = 1;
                }
                else {
                    fa->fetchitems |= FETCH_SETSEEN;
                }
                while (Uisdigit(*p) || *p == '.') {
                    if (*p == '.' && !Uisdigit(p[-1])) break;
                    /* Part number cannot begin with '0' */
                    if (*p == '0' && !Uisdigit(p[-1])) break;
                    p++;
                }

                if (*p != ']') {
                    prot_printf(imapd_out, "%s BAD Invalid binary section\r\n", tag);
                    eatline(imapd_in, c);
                    goto freeargs;
                }
                p++;

                if (!binsize) PARSE_PARTIAL(oi.start_octet, oi.octet_count);

                if (*p) {
                    prot_printf(imapd_out, "%s BAD Junk after binary section\r\n", tag);
                    eatline(imapd_in, c);
                    goto freeargs;
                }
                if (binsize)
                    section_list_append(&fa->sizesections, section, &oi);
                else
                    section_list_append(&fa->binsections, section, &oi);
            }
            else if (!strcmp(fetchatt.s, "BODY")) {
                fa->fetchitems |= FETCH_BODY;
            }
            else if (!strcmp(fetchatt.s, "BODYSTRUCTURE")) {
                fa->fetchitems |= FETCH_BODYSTRUCTURE;
            }
            else if (!strncmp(fetchatt.s, "BODY[", 5) ||
                     !strncmp(fetchatt.s, "BODY.PEEK[", 10)) {
                p = section = fetchatt.s + 5;
                if (!strncmp(p, "PEEK[", 5)) {
                    p = section += 5;
                }
                else {
                    fa->fetchitems |= FETCH_SETSEEN;
                }
                while (Uisdigit(*p) || *p == '.') {
                    if (*p == '.' && !Uisdigit(p[-1])) break;
                    /* Obsolete section 0 can only occur before close brace */
                    if (*p == '0' && !Uisdigit(p[-1]) && p[1] != ']') break;
                    p++;
                }

                if (*p == 'H' && !strncmp(p, "HEADER.FIELDS", 13) &&
                    (p == section || p[-1] == '.') &&
                    (p[13] == '\0' || !strcmp(p+13, ".NOT"))) {

                    /*
                     * If not top-level or a HEADER.FIELDS.NOT, can't pull
                     * the headers out of the cache.
                     */
                    if (p != section || p[13] != '\0') {
                        fa->cache_atleast = BIT32_MAX;
                    }

                    if (c != ' ') {
                        prot_printf(imapd_out,
                                    "%s BAD Missing required argument to %s %s\r\n",
                                    tag, cmd, fetchatt.s);
                        eatline(imapd_in, c);
                        goto freeargs;
                    }
                    c = prot_getc(imapd_in);
                    if (c != '(') {
                        prot_printf(imapd_out, "%s BAD Missing required open parenthesis in %s %s\r\n",
                                    tag, cmd, fetchatt.s);
                        eatline(imapd_in, c);
                        goto freeargs;
                    }
                    do {
                        c = getastring(imapd_in, imapd_out, &fieldname);
                        for (p = fieldname.s; *p; p++) {
                            if (*p <= ' ' || *p & 0x80 || *p == ':') break;
                        }
                        if (*p || !*fieldname.s) {
                            prot_printf(imapd_out, "%s BAD Invalid field-name in %s %s\r\n",
                                        tag, cmd, fetchatt.s);
                            eatline(imapd_in, c);
                            goto freeargs;
                        }
                        strarray_append(newfields, fieldname.s);
                        if (fa->cache_atleast < BIT32_MAX) {
                            bit32 this_ver =
                                mailbox_cached_header(fieldname.s);
                            if(this_ver > fa->cache_atleast)
                                fa->cache_atleast = this_ver;
                        }
                    } while (c == ' ');
                    if (c != ')') {
                        prot_printf(imapd_out, "%s BAD Missing required close parenthesis in %s %s\r\n",
                                    tag, cmd, fetchatt.s);
                        eatline(imapd_in, c);
                        goto freeargs;
                    }

                    /* Grab/parse the ]<x.y> part */
                    c = getword(imapd_in, &fieldname);
                    p = fieldname.s;
                    if (*p++ != ']') {
                        prot_printf(imapd_out, "%s BAD Missing required close bracket after %s %s\r\n",
                                    tag, cmd, fetchatt.s);
                        eatline(imapd_in, c);
                        goto freeargs;
                    }

                    PARSE_PARTIAL(oi.start_octet, oi.octet_count);

                    if (*p) {
                        prot_printf(imapd_out, "%s BAD Junk after body section\r\n", tag);
                        eatline(imapd_in, c);
                        goto freeargs;
                    }
                    appendfieldlist(&fa->fsections,
                                    section, newfields, fieldname.s,
                                    &oi, sizeof(oi));
                    /* old 'newfields' is managed by the fieldlist now */
                    newfields = strarray_new();
                    break;
                }

                switch (*p) {
                case 'H':
                    if (p != section && p[-1] != '.') break;
                    if (!strncmp(p, "HEADER]", 7)) p += 6;
                    break;

                case 'M':
                    if (!strncmp(p-1, ".MIME]", 6)) p += 4;
                    break;

                case 'T':
                    if (p != section && p[-1] != '.') break;
                    if (!strncmp(p, "TEXT]", 5)) p += 4;
                    break;
                }

                if (*p != ']') {
                    prot_printf(imapd_out, "%s BAD Invalid body section\r\n", tag);
                    eatline(imapd_in, c);
                    goto freeargs;
                }
                p++;

                PARSE_PARTIAL(oi.start_octet, oi.octet_count);

                if (*p) {
                    prot_printf(imapd_out, "%s BAD Junk after body section\r\n", tag);
                    eatline(imapd_in, c);
                    goto freeargs;
                }
                section_list_append(&fa->bodysections, section, &oi);
            }
            else goto badatt;
            break;

        case 'C':
            if (!strcmp(fetchatt.s, "CID") &&
                config_getswitch(IMAPOPT_CONVERSATIONS)) {
                fa->fetchitems |= FETCH_CID;
            }
            else goto badatt;
            break;

        case 'D':
            if (!strcmp(fetchatt.s, "DIGEST.SHA1")) {
                fa->fetchitems |= FETCH_GUID;
            }
            else goto badatt;
            break;

        case 'E':
            if (!strcmp(fetchatt.s, "ENVELOPE")) {
                fa->fetchitems |= FETCH_ENVELOPE;
            }
            else goto badatt;
            break;

        case 'F':
            if (!inlist && !strcmp(fetchatt.s, "FAST")) {
                fa->fetchitems |= FETCH_FAST;
            }
            else if (!inlist && !strcmp(fetchatt.s, "FULL")) {
                fa->fetchitems |= FETCH_FULL;
            }
            else if (!strcmp(fetchatt.s, "FLAGS")) {
                fa->fetchitems |= FETCH_FLAGS;
            }
            else if (!strcmp(fetchatt.s, "FOLDER")) {
                fa->fetchitems |= FETCH_FOLDER;
            }
            else goto badatt;
            break;

        case 'I':
            if (!strcmp(fetchatt.s, "INTERNALDATE")) {
                fa->fetchitems |= FETCH_INTERNALDATE;
            }
            else goto badatt;
            break;

        case 'M':
            if (!strcmp(fetchatt.s, "MODSEQ")) {
                fa->fetchitems |= FETCH_MODSEQ;
            }
            else goto badatt;
            break;

        case 'R':
            if (!strcmp(fetchatt.s, "RFC822")) {
                fa->fetchitems |= FETCH_RFC822|FETCH_SETSEEN;
            }
            else if (!strcmp(fetchatt.s, "RFC822.HEADER")) {
                fa->fetchitems |= FETCH_HEADER;
            }
            else if (!strcmp(fetchatt.s, "RFC822.PEEK")) {
                fa->fetchitems |= FETCH_RFC822;
            }
            else if (!strcmp(fetchatt.s, "RFC822.SIZE")) {
                fa->fetchitems |= FETCH_SIZE;
            }
            else if (!strcmp(fetchatt.s, "RFC822.TEXT")) {
                fa->fetchitems |= FETCH_TEXT|FETCH_SETSEEN;
            }
            else if (!strcmp(fetchatt.s, "RFC822.SHA1")) {
                fa->fetchitems |= FETCH_SHA1;
            }
            else if (!strcmp(fetchatt.s, "RFC822.FILESIZE")) {
                fa->fetchitems |= FETCH_FILESIZE;
            }
            else if (!strcmp(fetchatt.s, "RFC822.TEXT.PEEK")) {
                fa->fetchitems |= FETCH_TEXT;
            }
            else if (!strcmp(fetchatt.s, "RFC822.HEADER.LINES") ||
                     !strcmp(fetchatt.s, "RFC822.HEADER.LINES.NOT")) {
                if (c != ' ') {
                    prot_printf(imapd_out, "%s BAD Missing required argument to %s %s\r\n",
                           tag, cmd, fetchatt.s);
                    eatline(imapd_in, c);
                    goto freeargs;
                }
                c = prot_getc(imapd_in);
                if (c != '(') {
                    prot_printf(imapd_out, "%s BAD Missing required open parenthesis in %s %s\r\n",
                           tag, cmd, fetchatt.s);
                    eatline(imapd_in, c);
                    goto freeargs;
                }
                do {
                    c = getastring(imapd_in, imapd_out, &fieldname);
                    for (p = fieldname.s; *p; p++) {
                        if (*p <= ' ' || *p & 0x80 || *p == ':') break;
                    }
                    if (*p || !*fieldname.s) {
                        prot_printf(imapd_out, "%s BAD Invalid field-name in %s %s\r\n",
                               tag, cmd, fetchatt.s);
                        eatline(imapd_in, c);
                        goto freeargs;
                    }
                    lcase(fieldname.s);;
                    /* 19 is magic number -- length of
                     * "RFC822.HEADERS.NOT" */
                    strarray_append(strlen(fetchatt.s) == 19 ?
                                  &fa->headers : &fa->headers_not,
                                  fieldname.s);
                    if (strlen(fetchatt.s) != 19) {
                        fa->cache_atleast = BIT32_MAX;
                    }
                    if (fa->cache_atleast < BIT32_MAX) {
                        bit32 this_ver =
                            mailbox_cached_header(fieldname.s);
                        if(this_ver > fa->cache_atleast)
                            fa->cache_atleast = this_ver;
                   }
                } while (c == ' ');
                if (c != ')') {
                    prot_printf(imapd_out, "%s BAD Missing required close parenthesis in %s %s\r\n",
                           tag, cmd, fetchatt.s);
                    eatline(imapd_in, c);
                    goto freeargs;
                }
                c = prot_getc(imapd_in);
            }
            else goto badatt;
            break;

        case 'U':
            if (!strcmp(fetchatt.s, "UID")) {
                fa->fetchitems |= FETCH_UID;
            }
            else if (!strcmp(fetchatt.s, "UIDVALIDITY")) {
                fa->fetchitems |= FETCH_UIDVALIDITY;
            }
            else goto badatt;
            break;

        default:
        badatt:
            prot_printf(imapd_out, "%s BAD Invalid %s attribute %s\r\n", tag, cmd, fetchatt.s);
            eatline(imapd_in, c);
            goto freeargs;
        }

        if (inlist && c == ' ') c = getword(imapd_in, &fetchatt);
        else break;
    }

    if (inlist && c == ')') {
        inlist = 0;
        c = prot_getc(imapd_in);
    }
    if (inlist) {
        prot_printf(imapd_out, "%s BAD Missing close parenthesis in %s\r\n",
                    tag, cmd);
        eatline(imapd_in, c);
        goto freeargs;
    }

    if (c == ' ') {
        /* Grab/parse the modifier(s) */
        c = prot_getc(imapd_in);
        if (c != '(') {
            prot_printf(imapd_out,
                        "%s BAD Missing required open parenthesis in %s modifiers\r\n",
                        tag, cmd);
            eatline(imapd_in, c);
            goto freeargs;
        }
        do {
            c = getword(imapd_in, &fetchatt);
            ucase(fetchatt.s);
            if (!strcmp(fetchatt.s, "CHANGEDSINCE")) {
                if (c != ' ') {
                    prot_printf(imapd_out,
                                "%s BAD Missing required argument to %s %s\r\n",
                                tag, cmd, fetchatt.s);
                    eatline(imapd_in, c);
                    goto freeargs;
                }
                c = getmodseq(imapd_in, &fa->changedsince);
                if (c == EOF) {
                    prot_printf(imapd_out,
                                "%s BAD Invalid argument to %s %s\r\n",
                                tag, cmd, fetchatt.s);
                    eatline(imapd_in, c);
                    goto freeargs;
                }
                fa->fetchitems |= FETCH_MODSEQ;
            }
            else if (allow_vanished &&
                     !strcmp(fetchatt.s, "VANISHED")) {
                fa->vanished = 1;
            }
            else {
                prot_printf(imapd_out, "%s BAD Invalid %s modifier %s\r\n",
                            tag, cmd, fetchatt.s);
                eatline(imapd_in, c);
                goto freeargs;
            }
        } while (c == ' ');
        if (c != ')') {
            prot_printf(imapd_out, "%s BAD Missing close parenthesis in %s\r\n",
                        tag, cmd);
            eatline(imapd_in, c);
            goto freeargs;
        }
        c = prot_getc(imapd_in);
    }

    if (c == '\r') c = prot_getc(imapd_in);
    if (c != '\n') {
        prot_printf(imapd_out, "%s BAD Unexpected extra arguments to %s\r\n", tag, cmd);
        eatline(imapd_in, c);
        goto freeargs;
    }

    if (!fa->fetchitems && !fa->bodysections && !fa->fsections &&
        !fa->binsections && !fa->sizesections &&
        !fa->headers.count && !fa->headers_not.count) {
        prot_printf(imapd_out, "%s BAD Missing required argument to %s\r\n", tag, cmd);
        goto freeargs;
    }

    if (fa->vanished && !fa->changedsince) {
        prot_printf(imapd_out, "%s BAD Missing required argument to %s\r\n", tag, cmd);
        goto freeargs;
    }

    if (fa->fetchitems & FETCH_MODSEQ) {
        if (!(client_capa & CAPA_CONDSTORE)) {
            client_capa |= CAPA_CONDSTORE;
            if (imapd_index)
                prot_printf(imapd_out, "* OK [HIGHESTMODSEQ " MODSEQ_FMT "]  \r\n",
                        index_highestmodseq(imapd_index));
        }
    }

    if (fa->fetchitems & (FETCH_ANNOTATION|FETCH_FOLDER)) {
        fa->namespace = &imapd_namespace;
        fa->userid = imapd_userid;
    }
    if (fa->fetchitems & FETCH_ANNOTATION) {
        fa->isadmin = imapd_userisadmin || imapd_userisproxyadmin;
        fa->authstate = imapd_authstate;
    }

    strarray_free(newfields);
    return 0;

freeargs:
    strarray_free(newfields);
    return IMAP_PROTOCOL_BAD_PARAMETERS;
}

static void fetchargs_fini (struct fetchargs *fa)
{
    section_list_free(fa->binsections);
    section_list_free(fa->sizesections);
    section_list_free(fa->bodysections);
    freefieldlist(fa->fsections);
    strarray_fini(&fa->headers);
    strarray_fini(&fa->headers_not);
    strarray_fini(&fa->entries);
    strarray_fini(&fa->attribs);

    memset(fa, 0, sizeof(struct fetchargs));
}

/*
 * Parse and perform a FETCH/UID FETCH command
 * The command has been parsed up to and including
 * the sequence
 */
static void cmd_fetch(char *tag, char *sequence, int usinguid)
{
    const char *cmd = usinguid ? "UID Fetch" : "Fetch";
    struct fetchargs fetchargs;
    int fetchedsomething, r;
    clock_t start = clock();
    char mytime[100];

    if (backend_current) {
        /* remote mailbox */
        prot_printf(backend_current->out, "%s %s %s ", tag, cmd, sequence);
        if (!pipe_command(backend_current, 65536)) {
            pipe_including_tag(backend_current, tag, 0);
        }
        return;
    }

    /* local mailbox */
    memset(&fetchargs, 0, sizeof(struct fetchargs));

    r = parse_fetch_args(tag, cmd,
                         (usinguid && (client_capa & CAPA_QRESYNC)),
                         &fetchargs);
    if (r)
        goto freeargs;

    if (usinguid)
        fetchargs.fetchitems |= FETCH_UID;

    r = index_fetch(imapd_index, sequence, usinguid, &fetchargs,
                &fetchedsomething);

    snprintf(mytime, sizeof(mytime), "%2.3f",
             (clock() - start) / (double) CLOCKS_PER_SEC);

    if (r) {
        prot_printf(imapd_out, "%s NO %s (%s sec)\r\n", tag,
                    error_message(r), mytime);
    } else if (fetchedsomething || usinguid) {
        prot_printf(imapd_out, "%s OK %s (%s sec)\r\n", tag,
                    error_message(IMAP_OK_COMPLETED), mytime);
    } else {
        /* normal FETCH, nothing came back */
        prot_printf(imapd_out, "%s NO %s (%s sec)\r\n", tag,
                    error_message(IMAP_NO_NOSUCHMSG), mytime);
    }

 freeargs:
    fetchargs_fini(&fetchargs);
}

static void do_one_xconvmeta(struct conversations_state *state,
                             conversation_id_t cid,
                             conversation_t *conv,
                             struct dlist *itemlist)
{
    struct dlist *item = dlist_newpklist(NULL, "");
    struct dlist *fl;

    assert(conv);
    assert(itemlist);

    for (fl = itemlist->head; fl; fl = fl->next) {
        const char *key = dlist_cstring(fl);

        /* xxx - parse to a fetchitems? */
        if (!strcasecmp(key, "MODSEQ"))
            dlist_setnum64(item, "MODSEQ", conv->modseq);
        else if (!strcasecmp(key, "EXISTS"))
            dlist_setnum32(item, "EXISTS", conv->exists);
        else if (!strcasecmp(key, "UNSEEN"))
            dlist_setnum32(item, "UNSEEN", conv->unseen);
        else if (!strcasecmp(key, "SIZE"))
            dlist_setnum32(item, "SIZE", conv->size);
        else if (!strcasecmp(key, "COUNT")) {
            struct dlist *flist = dlist_newlist(item, "COUNT");
            fl = fl->next;
            if (dlist_isatomlist(fl)) {
                struct dlist *tmp;
                for (tmp = fl->head; tmp; tmp = tmp->next) {
                    const char *lookup = dlist_cstring(tmp);
                    int i = strarray_find_case(state->counted_flags, lookup, 0);
                    if (i >= 0) {
                        dlist_setflag(flist, "FLAG", lookup);
                        dlist_setnum32(flist, "COUNT", conv->counts[i]);
                    }
                }
            }
        }
        else if (!strcasecmp(key, "SENDERS")) {
            conv_sender_t *sender;
            struct dlist *slist = dlist_newlist(item, "SENDERS");
            for (sender = conv->senders; sender; sender = sender->next) {
                struct dlist *sli = dlist_newlist(slist, "");
                dlist_setatom(sli, "NAME", sender->name);
                dlist_setatom(sli, "ROUTE", sender->route);
                dlist_setatom(sli, "MAILBOX", sender->mailbox);
                dlist_setatom(sli, "DOMAIN", sender->domain);
            }
        }
        /* XXX - maybe rename FOLDERCOUNTS or something? */
        else if (!strcasecmp(key, "FOLDEREXISTS")) {
            struct dlist *flist = dlist_newlist(item, "FOLDEREXISTS");
            conv_folder_t *folder;
            fl = fl->next;
            if (dlist_isatomlist(fl)) {
                struct dlist *tmp;
                for (tmp = fl->head; tmp; tmp = tmp->next) {
                    const char *extname = dlist_cstring(tmp);
                    char *intname = mboxname_from_external(extname, &imapd_namespace, imapd_userid);
                    folder = conversation_find_folder(state, conv, intname);
                    free(intname);
                    dlist_setatom(flist, "MBOXNAME", extname);
                    /* ok if it's not there */
                    dlist_setnum32(flist, "EXISTS", folder ? folder->exists : 0);
                }
            }
        }
        else if (!strcasecmp(key, "FOLDERUNSEEN")) {
            struct dlist *flist = dlist_newlist(item, "FOLDERUNSEEN");
            conv_folder_t *folder;
            fl = fl->next;
            if (dlist_isatomlist(fl)) {
                struct dlist *tmp;
                for (tmp = fl->head; tmp; tmp = tmp->next) {
                    const char *extname = dlist_cstring(tmp);
                    char *intname = mboxname_from_external(extname, &imapd_namespace, imapd_userid);
                    folder = conversation_find_folder(state, conv, intname);
                    free(intname);
                    dlist_setatom(flist, "MBOXNAME", extname);
                    /* ok if it's not there */
                    dlist_setnum32(flist, "UNSEEN", folder ? folder->unseen : 0);
                }
            }
        }
        else {
            dlist_setatom(item, key, NULL); /* add a NIL response */
        }
    }

    prot_printf(imapd_out, "* XCONVMETA %s ", conversation_id_encode(cid));
    dlist_print(item, 0, imapd_out);
    prot_printf(imapd_out, "\r\n");

    dlist_free(&item);
}

static void do_xconvmeta(const char *tag,
                         struct conversations_state *state,
                         struct dlist *cidlist,
                         struct dlist *itemlist)
{
    conversation_id_t cid;
    struct dlist *dl;
    int r;

    for (dl = cidlist->head; dl; dl = dl->next) {
        const char *cidstr = dlist_cstring(dl);
        conversation_t *conv = NULL;

        if (!conversation_id_decode(&cid, cidstr) || !cid) {
            prot_printf(imapd_out, "%s BAD Invalid CID %s\r\n", tag, cidstr);
            return;
        }

        r = conversation_load(state, cid, &conv);
        if (r) {
            prot_printf(imapd_out, "%s BAD Failed to read %s\r\n", tag, cidstr);
            conversation_free(conv);
            return;
        }

        if (conv && conv->exists)
            do_one_xconvmeta(state, cid, conv, itemlist);

        conversation_free(conv);
    }

    prot_printf(imapd_out, "%s OK Completed\r\n", tag);
}

/*
 * Parse and perform a XCONVMETA command.
 */
void cmd_xconvmeta(const char *tag)
{
    int r;
    char c = ' ';
    struct conversations_state *state = NULL;
    struct dlist *cidlist = NULL;
    struct dlist *itemlist = NULL;

    if (backend_current) {
        /* remote mailbox */
        prot_printf(backend_current->out, "%s XCONVMETA ", tag);
        if (!pipe_command(backend_current, 65536)) {
            pipe_including_tag(backend_current, tag, 0);
        }
        return;
    }

    if (!config_getswitch(IMAPOPT_CONVERSATIONS)) {
        prot_printf(imapd_out, "%s BAD Unrecognized command\r\n", tag);
        eatline(imapd_in, c);
        goto done;
    }

    c = dlist_parse_asatomlist(&cidlist, 0, imapd_in);
    if (c != ' ') {
        prot_printf(imapd_out, "%s BAD Failed to parse CID list\r\n", tag);
        eatline(imapd_in, c);
        goto done;
    }

    c = dlist_parse_asatomlist(&itemlist, 0, imapd_in);
    if (c == '\r') c = prot_getc(imapd_in);
    if (c != '\n') {
        prot_printf(imapd_out, "%s BAD Failed to parse item list\r\n", tag);
        eatline(imapd_in, c);
        goto done;
    }

    r = conversations_open_user(imapd_userid, &state);
    if (r) {
        prot_printf(imapd_out, "%s BAD failed to open db: %s\r\n",
                    tag, error_message(r));
        goto done;
    }

    do_xconvmeta(tag, state, cidlist, itemlist);

 done:

    dlist_free(&itemlist);
    dlist_free(&cidlist);
    conversations_commit(&state);
}

/*
 * Parse and perform a XCONVFETCH command.
 */
void cmd_xconvfetch(const char *tag)
{
    int c = ' ';
    struct fetchargs fetchargs;
    int r;
    clock_t start = clock();
    modseq_t ifchangedsince = 0;
    char mytime[100];
    struct dlist *cidlist = NULL;
    struct dlist *item;

    if (backend_current) {
        /* remote mailbox */
        prot_printf(backend_current->out, "%s XCONVFETCH ", tag);
        if (!pipe_command(backend_current, 65536)) {
            pipe_including_tag(backend_current, tag, 0);
        }
        return;
    }

    if (!config_getswitch(IMAPOPT_CONVERSATIONS)) {
        prot_printf(imapd_out, "%s BAD Unrecognized command\r\n", tag);
        eatline(imapd_in, c);
        return;
    }

    /* local mailbox */
    memset(&fetchargs, 0, sizeof(struct fetchargs));

    c = dlist_parse_asatomlist(&cidlist, 0, imapd_in);
    if (c != ' ')
        goto syntax_error;

    /* check CIDs */
    for (item = cidlist->head; item; item = item->next) {
        if (!dlist_ishex64(item)) {
            prot_printf(imapd_out, "%s BAD Invalid CID\r\n", tag);
            eatline(imapd_in, c);
            goto freeargs;
        }
    }

    c = getmodseq(imapd_in, &ifchangedsince);
    if (c != ' ')
        goto syntax_error;

    r = parse_fetch_args(tag, "Xconvfetch", 0, &fetchargs);
    if (r)
        goto freeargs;
    fetchargs.fetchitems |= (FETCH_UIDVALIDITY|FETCH_FOLDER);
    fetchargs.namespace = &imapd_namespace;
    fetchargs.userid = imapd_userid;

    r = do_xconvfetch(cidlist, ifchangedsince, &fetchargs);

    snprintf(mytime, sizeof(mytime), "%2.3f",
             (clock() - start) / (double) CLOCKS_PER_SEC);

    if (r) {
        prot_printf(imapd_out, "%s NO %s (%s sec)\r\n", tag,
                    error_message(r), mytime);
    } else {
        prot_printf(imapd_out, "%s OK Completed (%s sec)\r\n",
                    tag, mytime);
    }

freeargs:
    dlist_free(&cidlist);
    fetchargs_fini(&fetchargs);
    return;

syntax_error:
    prot_printf(imapd_out, "%s BAD Syntax error\r\n", tag);
    eatline(imapd_in, c);
    dlist_free(&cidlist);
    fetchargs_fini(&fetchargs);
}

static int xconvfetch_lookup(struct conversations_state *statep,
                             conversation_id_t cid,
                             modseq_t ifchangedsince,
                             hash_table *wanted_cids,
                             strarray_t *folder_list)
{
    const char *key = conversation_id_encode(cid);
    conversation_t *conv = NULL;
    conv_folder_t *folder;
    int r;

    r = conversation_load(statep, cid, &conv);
    if (r) return r;

    if (!conv)
        goto out;

    if (!conv->exists)
        goto out;

    /* output the metadata for this conversation */
    {
        struct dlist *dl = dlist_newlist(NULL, "");
        dlist_setatom(dl, "", "MODSEQ");
        do_one_xconvmeta(statep, cid, conv, dl);
        dlist_free(&dl);
    }

    if (ifchangedsince >= conv->modseq)
        goto out;

    hash_insert(key, (void *)1, wanted_cids);

    for (folder = conv->folders; folder; folder = folder->next) {
        /* no contents */
        if (!folder->exists)
            continue;

        /* finally, something worth looking at */
        strarray_add(folder_list, strarray_nth(statep->folder_names, folder->number));
    }

out:
    conversation_free(conv);
    return 0;
}

static int do_xconvfetch(struct dlist *cidlist,
                         modseq_t ifchangedsince,
                         struct fetchargs *fetchargs)
{
    struct conversations_state *state = NULL;
    int r = 0;
    struct index_state *index_state = NULL;
    struct dlist *dl;
    hash_table wanted_cids = HASH_TABLE_INITIALIZER;
    strarray_t folder_list = STRARRAY_INITIALIZER;
    struct index_init init;
    int i;

    r = conversations_open_user(imapd_userid, &state);
    if (r) goto out;

    construct_hash_table(&wanted_cids, 1024, 0);

    for (dl = cidlist->head; dl; dl = dl->next) {
        r = xconvfetch_lookup(state, dlist_num(dl), ifchangedsince,
                              &wanted_cids, &folder_list);
        if (r) goto out;
    }

    /* unchanged, woot */
    if (!folder_list.count)
        goto out;

    fetchargs->cidhash = &wanted_cids;

    memset(&init, 0, sizeof(struct index_init));
    init.userid = imapd_userid;
    init.authstate = imapd_authstate;
    init.out = imapd_out;

    for (i = 0; i < folder_list.count; i++) {
        const char *mboxname = folder_list.data[i];

        r = index_open(mboxname, &init, &index_state);
        if (r == IMAP_MAILBOX_NONEXISTENT)
            continue;
        if (r)
            goto out;

        index_checkflags(index_state, 0, 0);

        /* make sure \Deleted messages are expunged.  Will also lock the
         * mailbox state and read any new information */
        r = index_expunge(index_state, NULL, 1);

        if (!r)
            index_fetchresponses(index_state, NULL, /*usinguid*/1,
                                 fetchargs, NULL);

        index_close(&index_state);

        if (r) goto out;
    }

    r = 0;

out:
    index_close(&index_state);
    conversations_commit(&state);
    free_hash_table(&wanted_cids, NULL);
    strarray_fini(&folder_list);
    return r;
}

#undef PARSE_PARTIAL /* cleanup */

/*
 * Parse and perform a STORE/UID STORE command
 * The command has been parsed up to and including
 * the sequence
 */
static void cmd_store(char *tag, char *sequence, int usinguid)
{
    const char *cmd = usinguid ? "UID Store" : "Store";
    struct storeargs storeargs;
    static struct buf operation, flagname;
    int len, c;
    int flagsparsed = 0, inlist = 0;
    char *modified = NULL;
    int r;

    if (backend_current) {
        /* remote mailbox */
        prot_printf(backend_current->out, "%s %s %s ",
                    tag, cmd, sequence);
        if (!pipe_command(backend_current, 65536)) {
            pipe_including_tag(backend_current, tag, 0);
        }
        return;
    }

    /* local mailbox */
    memset(&storeargs, 0, sizeof storeargs);
    storeargs.unchangedsince = ~0ULL;
    storeargs.usinguid = usinguid;
    strarray_init(&storeargs.flags);

    c = prot_getc(imapd_in);
    if (c == '(') {
        /* Grab/parse the modifier(s) */
        static struct buf storemod;

        do {
            c = getword(imapd_in, &storemod);
            ucase(storemod.s);
            if (!strcmp(storemod.s, "UNCHANGEDSINCE")) {
                if (c != ' ') {
                    prot_printf(imapd_out,
                                "%s BAD Missing required argument to %s %s\r\n",
                                tag, cmd, storemod.s);
                    eatline(imapd_in, c);
                    return;
                }
                c = getmodseq(imapd_in, &storeargs.unchangedsince);
                if (c == EOF) {
                    prot_printf(imapd_out,
                                "%s BAD Invalid argument to %s UNCHANGEDSINCE\r\n",
                                tag, cmd);
                    eatline(imapd_in, c);
                    return;
                }
            }
            else {
                prot_printf(imapd_out, "%s BAD Invalid %s modifier %s\r\n",
                            tag, cmd, storemod.s);
                eatline(imapd_in, c);
                return;
            }
        } while (c == ' ');
        if (c != ')') {
            prot_printf(imapd_out,
                        "%s BAD Missing close paren in store modifier entry \r\n",
                        tag);
            eatline(imapd_in, c);
            return;
        }
        c = prot_getc(imapd_in);
        if (c != ' ') {
            prot_printf(imapd_out,
                        "%s BAD Missing required argument to %s\r\n",
                        tag, cmd);
            eatline(imapd_in, c);
            return;
        }
    }
    else
        prot_ungetc(c, imapd_in);

    c = getword(imapd_in, &operation);
    if (c != ' ') {
        prot_printf(imapd_out,
                    "%s BAD Missing required argument to %s\r\n", tag, cmd);
        eatline(imapd_in, c);
        return;
    }
    lcase(operation.s);

    len = strlen(operation.s);
    if (len > 7 && !strcmp(operation.s+len-7, ".silent")) {
        storeargs.silent = 1;
        operation.s[len-7] = '\0';
    }

    if (!strcmp(operation.s, "+flags")) {
        storeargs.operation = STORE_ADD_FLAGS;
    }
    else if (!strcmp(operation.s, "-flags")) {
        storeargs.operation = STORE_REMOVE_FLAGS;
    }
    else if (!strcmp(operation.s, "flags")) {
        storeargs.operation = STORE_REPLACE_FLAGS;
    }
    else if (!strcmp(operation.s, "annotation")) {
        storeargs.operation = STORE_ANNOTATION;
        /* ANNOTATION has implicit .SILENT behaviour */
        storeargs.silent = 1;

        c = parse_annotate_store_data(tag, /*permessage_flag*/1,
                                      &storeargs.entryatts);
        if (c == EOF) {
            eatline(imapd_in, c);
            goto freeflags;
        }
        storeargs.namespace = &imapd_namespace;
        storeargs.isadmin = imapd_userisadmin;
        storeargs.userid = imapd_userid;
        storeargs.authstate = imapd_authstate;
        goto notflagsdammit;
    }
    else {
        prot_printf(imapd_out, "%s BAD Invalid %s attribute\r\n", tag, cmd);
        eatline(imapd_in, ' ');
        return;
    }

    for (;;) {
        c = getword(imapd_in, &flagname);
        if (c == '(' && !flagname.s[0] && !flagsparsed && !inlist) {
            inlist = 1;
            continue;
        }

        if (!flagname.s[0]) break;

        if (flagname.s[0] == '\\') {
            lcase(flagname.s);
            if (!strcmp(flagname.s, "\\seen")) {
                storeargs.seen = 1;
            }
            else if (!strcmp(flagname.s, "\\answered")) {
                storeargs.system_flags |= FLAG_ANSWERED;
            }
            else if (!strcmp(flagname.s, "\\flagged")) {
                storeargs.system_flags |= FLAG_FLAGGED;
            }
            else if (!strcmp(flagname.s, "\\deleted")) {
                storeargs.system_flags |= FLAG_DELETED;
            }
            else if (!strcmp(flagname.s, "\\draft")) {
                storeargs.system_flags |= FLAG_DRAFT;
            }
            else {
                prot_printf(imapd_out, "%s BAD Invalid system flag in %s command\r\n",
                       tag, cmd);
                eatline(imapd_in, c);
                goto freeflags;
            }
        }
        else if (!imparse_isatom(flagname.s)) {
            prot_printf(imapd_out, "%s BAD Invalid flag name %s in %s command\r\n",
                   tag, flagname.s, cmd);
            eatline(imapd_in, c);
            goto freeflags;
        }
        else
            strarray_append(&storeargs.flags, flagname.s);

        flagsparsed++;
        if (c != ' ') break;
    }

    if (!inlist && !flagsparsed) {
        prot_printf(imapd_out, "%s BAD Missing required argument to %s\r\n", tag, cmd);
        eatline(imapd_in, c);
        return;
    }
    if (inlist && c == ')') {
        inlist = 0;
        c = prot_getc(imapd_in);
    }
    if (inlist) {
        prot_printf(imapd_out, "%s BAD Missing close parenthesis in %s\r\n", tag, cmd);
        eatline(imapd_in, c);
        goto freeflags;
    }
notflagsdammit:
    if (c == '\r') c = prot_getc(imapd_in);
    if (c != '\n') {
        prot_printf(imapd_out, "%s BAD Unexpected extra arguments to %s\r\n", tag, cmd);
        eatline(imapd_in, c);
        goto freeflags;
    }

    if ((storeargs.unchangedsince != ULONG_MAX) &&
        !(client_capa & CAPA_CONDSTORE)) {
        client_capa |= CAPA_CONDSTORE;
        prot_printf(imapd_out, "* OK [HIGHESTMODSEQ " MODSEQ_FMT "]  \r\n",
                    index_highestmodseq(imapd_index));
    }

    r = index_store(imapd_index, sequence, &storeargs);

    /* format the MODIFIED response code */
    if (storeargs.modified) {
        char *seqstr = seqset_cstring(storeargs.modified);
        assert(seqstr);
        modified = strconcat("[MODIFIED ", seqstr, "] ", (char *)NULL);
        free(seqstr);
    }
    else {
        modified = xstrdup("");
    }

    if (r) {
        prot_printf(imapd_out, "%s NO %s%s\r\n",
                    tag, modified, error_message(r));
    }
    else {
        prot_printf(imapd_out, "%s OK %s%s\r\n",
                    tag, modified, error_message(IMAP_OK_COMPLETED));
    }

 freeflags:
    strarray_fini(&storeargs.flags);
    freeentryatts(storeargs.entryatts);
    seqset_free(storeargs.modified);
    free(modified);
}

static void cmd_search(char *tag, int usinguid)
{
    int c;
    struct searchargs *searchargs;
    clock_t start = clock();
    char mytime[100];
    int n;

    if (backend_current) {
        /* remote mailbox */
        const char *cmd = usinguid ? "UID Search" : "Search";

        prot_printf(backend_current->out, "%s %s ", tag, cmd);
        if (!pipe_command(backend_current, 65536)) {
            pipe_including_tag(backend_current, tag, 0);
        }
        return;
    }

    /* local mailbox */
    searchargs = new_searchargs(tag, GETSEARCH_CHARSET_KEYWORD|GETSEARCH_RETURN,
                                &imapd_namespace, imapd_userid, imapd_authstate,
                                imapd_userisadmin || imapd_userisproxyadmin);

    /* special case quirk for iPhones */
    if (imapd_id.quirks & QUIRK_SEARCHFUZZY)
        searchargs->fuzzy_depth++;

    c = get_search_program(imapd_in, imapd_out, searchargs);
    if (c == EOF) {
        eatline(imapd_in, ' ');
        freesearchargs(searchargs);
        return;
    }

    if (c == '\r') c = prot_getc(imapd_in);
    if (c != '\n') {
        prot_printf(imapd_out, "%s BAD Unexpected extra arguments to Search\r\n", tag);
        eatline(imapd_in, c);
        freesearchargs(searchargs);
        return;
    }

    if (searchargs->charset == -1) {
        prot_printf(imapd_out, "%s NO %s\r\n", tag,
               error_message(IMAP_UNRECOGNIZED_CHARSET));
    }
    else {
        n = index_search(imapd_index, searchargs, usinguid);
        snprintf(mytime, sizeof(mytime), "%2.3f",
                 (clock() - start) / (double) CLOCKS_PER_SEC);
        prot_printf(imapd_out, "%s OK %s (%d msgs in %s secs)\r\n", tag,
                    error_message(IMAP_OK_COMPLETED), n, mytime);
    }

    freesearchargs(searchargs);
}

/*
 * Perform a SORT/UID SORT command
 */
static void cmd_sort(char *tag, int usinguid)
{
    int c;
    struct sortcrit *sortcrit = NULL;
    struct searchargs *searchargs = NULL;
    clock_t start = clock();
    char mytime[100];
    int n;

    if (backend_current) {
        /* remote mailbox */
        const char *cmd = usinguid ? "UID Sort" : "Sort";

        prot_printf(backend_current->out, "%s %s ", tag, cmd);
        if (!pipe_command(backend_current, 65536)) {
            pipe_including_tag(backend_current, tag, 0);
        }
        return;
    }

    /* local mailbox */
    c = getsortcriteria(tag, &sortcrit);
    if (c == EOF) goto error;

    searchargs = new_searchargs(tag, GETSEARCH_CHARSET_FIRST,
                                &imapd_namespace, imapd_userid, imapd_authstate,
                                imapd_userisadmin || imapd_userisproxyadmin);
    if (imapd_id.quirks & QUIRK_SEARCHFUZZY)
        searchargs->fuzzy_depth++;
    c = get_search_program(imapd_in, imapd_out, searchargs);
    if (c == EOF) goto error;

    if (c == '\r') c = prot_getc(imapd_in);
    if (c != '\n') {
        prot_printf(imapd_out,
                    "%s BAD Unexpected extra arguments to Sort\r\n", tag);
        goto error;
    }

    n = index_sort(imapd_index, sortcrit, searchargs, usinguid);
    snprintf(mytime, sizeof(mytime), "%2.3f",
             (clock() - start) / (double) CLOCKS_PER_SEC);
    if (CONFIG_TIMING_VERBOSE) {
        char *s = sortcrit_as_string(sortcrit);
        syslog(LOG_DEBUG, "SORT (%s) processing time: %d msg in %s sec",
               s, n, mytime);
        free(s);
    }
    prot_printf(imapd_out, "%s OK %s (%d msgs in %s secs)\r\n", tag,
                error_message(IMAP_OK_COMPLETED), n, mytime);

    freesortcrit(sortcrit);
    freesearchargs(searchargs);
    return;

error:
    eatline(imapd_in, (c == EOF ? ' ' : c));
    freesortcrit(sortcrit);
    freesearchargs(searchargs);
}

/*
 * Perform a XCONVSORT or XCONVUPDATES command
 */
void cmd_xconvsort(char *tag, int updates)
{
    int c;
    struct sortcrit *sortcrit = NULL;
    struct searchargs *searchargs = NULL;
    struct windowargs *windowargs = NULL;
    struct index_init init;
    struct index_state *oldstate = NULL;
    struct conversations_state *cstate = NULL;
    clock_t start = clock();
    char mytime[100];
    int r;

    if (backend_current) {
        /* remote mailbox */
        const char *cmd = "Xconvsort";

        prot_printf(backend_current->out, "%s %s ", tag, cmd);
        if (!pipe_command(backend_current, 65536)) {
            pipe_including_tag(backend_current, tag, 0);
        }
        return;
    }
    assert(imapd_index);

    if (!config_getswitch(IMAPOPT_CONVERSATIONS)) {
        prot_printf(imapd_out, "%s BAD Unrecognized command\r\n", tag);
        eatline(imapd_in, ' ');
        return;
    }

    c = getsortcriteria(tag, &sortcrit);
    if (c == EOF) goto error;

    if (c != ' ') {
        prot_printf(imapd_out, "%s BAD Missing window args in XConvSort\r\n",
                    tag);
        goto error;
    }

    c = parse_windowargs(tag, &windowargs, updates);
    if (c != ' ')
        goto error;

    /* open the conversations state first - we don't care if it fails,
     * because that probably just means it's already open */
    conversations_open_mbox(index_mboxname(imapd_index), &cstate);

    if (updates) {
        /* in XCONVUPDATES, need to force a re-read from scratch into
         * a new index, because we ask for deleted messages */

        oldstate = imapd_index;
        imapd_index = NULL;

        memset(&init, 0, sizeof(struct index_init));
        init.userid = imapd_userid;
        init.authstate = imapd_authstate;
        init.out = imapd_out;
        init.want_expunged = 1;

        r = index_open(index_mboxname(oldstate), &init, &imapd_index);
        if (r) {
            prot_printf(imapd_out, "%s NO %s\r\n", tag,
                        error_message(r));
            goto error;
        }

        index_checkflags(imapd_index, 0, 0);
    }

    /* need index loaded to even parse searchargs! */
    searchargs = new_searchargs(tag, GETSEARCH_CHARSET_FIRST,
                                &imapd_namespace, imapd_userid, imapd_authstate,
                                imapd_userisadmin || imapd_userisproxyadmin);
    c = get_search_program(imapd_in, imapd_out, searchargs);
    if (c == EOF) goto error;

    if (c == '\r') c = prot_getc(imapd_in);
    if (c != '\n') {
        prot_printf(imapd_out,
                    "%s BAD Unexpected extra arguments to Xconvsort\r\n", tag);
        goto error;
    }

    if (updates)
        r = index_convupdates(imapd_index, sortcrit, searchargs, windowargs);
    else
        r = index_convsort(imapd_index, sortcrit, searchargs, windowargs);

    if (oldstate) {
        index_close(&imapd_index);
        imapd_index = oldstate;
    }

    if (r < 0) {
        prot_printf(imapd_out, "%s NO %s\r\n", tag,
                    error_message(r));
        goto error;
    }

    snprintf(mytime, sizeof(mytime), "%2.3f",
             (clock() - start) / (double) CLOCKS_PER_SEC);
    if (CONFIG_TIMING_VERBOSE) {
        char *s = sortcrit_as_string(sortcrit);
        syslog(LOG_DEBUG, "XCONVSORT (%s) processing time %s sec",
               s, mytime);
        free(s);
    }
    prot_printf(imapd_out, "%s OK %s (in %s secs)\r\n", tag,
                error_message(IMAP_OK_COMPLETED), mytime);

out:
    if (cstate) conversations_commit(&cstate);
    freesortcrit(sortcrit);
    freesearchargs(searchargs);
    free_windowargs(windowargs);
    return;

error:
    if (cstate) conversations_commit(&cstate);
    if (oldstate) {
        if (imapd_index) index_close(&imapd_index);
        imapd_index = oldstate;
    }
    eatline(imapd_in, (c == EOF ? ' ' : c));
    goto out;
}

/*
 * Perform a XCONVMULTISORT command.  This is like XCONVSORT but returns
 * search results from multiple folders.  It still requires a selected
 * mailbox, for two reasons:
 *
 * a) it's a useful shorthand for choosing what the current
 * conversations scope is, and
 *
 * b) the code to parse a search program currently relies on a selected
 * mailbox.
 *
 * Unlike ESEARCH it doesn't take folder names for scope, instead the
 * search scope is implicitly the current conversation scope.  This is
 * implemented more or less by accident because both the Sphinx index
 * and the conversations database are hardcoded to be per-user.
 */
static void cmd_xconvmultisort(char *tag)
{
    int c;
    struct sortcrit *sortcrit = NULL;
    struct searchargs *searchargs = NULL;
    struct windowargs *windowargs = NULL;
    struct conversations_state *cstate = NULL;
    clock_t start = clock();
    char mytime[100];
    int r;

    if (backend_current) {
        /* remote mailbox */
        const char *cmd = "Xconvmultisort";

        prot_printf(backend_current->out, "%s %s ", tag, cmd);
        if (!pipe_command(backend_current, 65536)) {
            pipe_including_tag(backend_current, tag, 0);
        }
        return;
    }
    assert(imapd_index);

    if (!config_getswitch(IMAPOPT_CONVERSATIONS)) {
        prot_printf(imapd_out, "%s BAD Unrecognized command\r\n", tag);
        eatline(imapd_in, ' ');
        return;
    }

    c = getsortcriteria(tag, &sortcrit);
    if (c == EOF) goto error;

    if (c != ' ') {
        prot_printf(imapd_out, "%s BAD Missing window args in XConvMultiSort\r\n",
                    tag);
        goto error;
    }

    c = parse_windowargs(tag, &windowargs, /*updates*/0);
    if (c != ' ')
        goto error;

    /* open the conversations state first - we don't care if it fails,
     * because that probably just means it's already open */
    conversations_open_mbox(index_mboxname(imapd_index), &cstate);

    /* need index loaded to even parse searchargs! */
    searchargs = new_searchargs(tag, GETSEARCH_CHARSET_FIRST,
                                &imapd_namespace, imapd_userid, imapd_authstate,
                                imapd_userisadmin || imapd_userisproxyadmin);
    c = get_search_program(imapd_in, imapd_out, searchargs);
    if (c == EOF) goto error;

    if (c == '\r') c = prot_getc(imapd_in);
    if (c != '\n') {
        prot_printf(imapd_out,
                    "%s BAD Unexpected extra arguments to XconvMultiSort\r\n", tag);
        goto error;
    }

    r = index_convmultisort(imapd_index, sortcrit, searchargs, windowargs);

    if (r < 0) {
        prot_printf(imapd_out, "%s NO %s\r\n", tag,
                    error_message(r));
        goto error;
    }

    snprintf(mytime, sizeof(mytime), "%2.3f",
             (clock() - start) / (double) CLOCKS_PER_SEC);
    if (CONFIG_TIMING_VERBOSE) {
        char *s = sortcrit_as_string(sortcrit);
        syslog(LOG_DEBUG, "XCONVMULTISORT (%s) processing time %s sec",
               s, mytime);
        free(s);
    }
    prot_printf(imapd_out, "%s OK %s (in %s secs)\r\n", tag,
                error_message(IMAP_OK_COMPLETED), mytime);

out:
    if (cstate) conversations_commit(&cstate);
    freesortcrit(sortcrit);
    freesearchargs(searchargs);
    free_windowargs(windowargs);
    return;

error:
    if (cstate) conversations_commit(&cstate);
    eatline(imapd_in, (c == EOF ? ' ' : c));
    goto out;
}

static void cmd_xsnippets(char *tag)
{
    int c;
    struct searchargs *searchargs = NULL;
    struct snippetargs *snippetargs = NULL;
    clock_t start = clock();
    char mytime[100];
    int r;

    if (backend_current) {
        /* remote mailbox */
        const char *cmd = "Xsnippets";

        prot_printf(backend_current->out, "%s %s ", tag, cmd);
        if (!pipe_command(backend_current, 65536)) {
            pipe_including_tag(backend_current, tag, 0);
        }
        return;
    }
    assert(imapd_index);

    c = get_snippetargs(&snippetargs);
    if (c == EOF) {
        prot_printf(imapd_out, "%s BAD Syntax error in snippet arguments\r\n", tag);
        goto error;
    }
    if (c != ' ') {
        prot_printf(imapd_out,
                    "%s BAD Unexpected arguments in Xsnippets\r\n", tag);
        goto error;
    }

    /* need index loaded to even parse searchargs! */
    searchargs = new_searchargs(tag, GETSEARCH_CHARSET_FIRST,
                                &imapd_namespace, imapd_userid, imapd_authstate,
                                imapd_userisadmin || imapd_userisproxyadmin);
    c = get_search_program(imapd_in, imapd_out, searchargs);
    if (c == EOF) goto error;

    if (c == '\r') c = prot_getc(imapd_in);
    if (c != '\n') {
        prot_printf(imapd_out,
                    "%s BAD Unexpected extra arguments to Xsnippets\r\n", tag);
        goto error;
    }

    r = index_snippets(imapd_index, snippetargs, searchargs);

    if (r < 0) {
        prot_printf(imapd_out, "%s NO %s\r\n", tag,
                    error_message(r));
        goto error;
    }

    snprintf(mytime, sizeof(mytime), "%2.3f",
             (clock() - start) / (double) CLOCKS_PER_SEC);
    prot_printf(imapd_out, "%s OK %s (in %s secs)\r\n", tag,
                error_message(IMAP_OK_COMPLETED), mytime);

out:
    freesearchargs(searchargs);
    free_snippetargs(&snippetargs);
    return;

error:
    eatline(imapd_in, (c == EOF ? ' ' : c));
    goto out;
}

static void cmd_xstats(char *tag, int c)
{
    int metric;

    if (backend_current) {
        /* remote mailbox */
        const char *cmd = "Xstats";

        prot_printf(backend_current->out, "%s %s ", tag, cmd);
        if (!pipe_command(backend_current, 65536)) {
            pipe_including_tag(backend_current, tag, 0);
        }
        return;
    }

    if (c == EOF) {
        prot_printf(imapd_out, "%s BAD Syntax error in Xstats arguments\r\n", tag);
        goto error;
    }
    if (c == '\r') c = prot_getc(imapd_in);
    if (c != '\n') {
        prot_printf(imapd_out,
                    "%s BAD Unexpected extra arguments to Xstats\r\n", tag);
        goto error;
    }

    prot_printf(imapd_out, "* XSTATS");
    for (metric = 0 ; metric < XSTATS_NUM_METRICS ; metric++)
        prot_printf(imapd_out, " %s %u", xstats_names[metric], xstats[metric]);
    prot_printf(imapd_out, "\r\n");

    prot_printf(imapd_out, "%s OK %s\r\n", tag,
                error_message(IMAP_OK_COMPLETED));
    return;

error:
    eatline(imapd_in, (c == EOF ? ' ' : c));
}

/*
 * Perform a THREAD/UID THREAD command
 */
static void cmd_thread(char *tag, int usinguid)
{
    static struct buf arg;
    int c;
    int alg;
    struct searchargs *searchargs;
    clock_t start = clock();
    char mytime[100];
    int n;

    if (backend_current) {
        /* remote mailbox */
        const char *cmd = usinguid ? "UID Thread" : "Thread";

        prot_printf(backend_current->out, "%s %s ", tag, cmd);
        if (!pipe_command(backend_current, 65536)) {
            pipe_including_tag(backend_current, tag, 0);
        }
        return;
    }

    /* local mailbox */
    /* get algorithm */
    c = getword(imapd_in, &arg);
    if (c != ' ') {
        prot_printf(imapd_out, "%s BAD Missing algorithm in Thread\r\n", tag);
        eatline(imapd_in, c);
        return;
    }

    if ((alg = find_thread_algorithm(arg.s)) == -1) {
        prot_printf(imapd_out, "%s BAD Invalid Thread algorithm %s\r\n",
                    tag, arg.s);
        eatline(imapd_in, c);
        return;
    }

    searchargs = new_searchargs(tag, GETSEARCH_CHARSET_FIRST,
                                &imapd_namespace, imapd_userid, imapd_authstate,
                                imapd_userisadmin || imapd_userisproxyadmin);
    c = get_search_program(imapd_in, imapd_out, searchargs);
    if (c == EOF) {
        eatline(imapd_in, ' ');
        freesearchargs(searchargs);
        return;
    }

    if (c == '\r') c = prot_getc(imapd_in);
    if (c != '\n') {
        prot_printf(imapd_out,
                    "%s BAD Unexpected extra arguments to Thread\r\n", tag);
        eatline(imapd_in, c);
        freesearchargs(searchargs);
        return;
    }

    n = index_thread(imapd_index, alg, searchargs, usinguid);
    snprintf(mytime, sizeof(mytime), "%2.3f",
             (clock() - start) / (double) CLOCKS_PER_SEC);
    prot_printf(imapd_out, "%s OK %s (%d msgs in %s secs)\r\n", tag,
                error_message(IMAP_OK_COMPLETED), n, mytime);

    freesearchargs(searchargs);
    return;
}

/*
 * Perform a COPY/UID COPY command
 */
static void cmd_copy(char *tag, char *sequence, char *name, int usinguid, int ismove)
{
    int r, myrights;
    char *copyuid = NULL;
    mbentry_t *mbentry = NULL;

    char *intname = mboxname_from_external(name, &imapd_namespace, imapd_userid);
    r = mlookup(NULL, NULL, intname, &mbentry);

    if (!r) myrights = cyrus_acl_myrights(imapd_authstate, mbentry->acl);

    if (!r && backend_current) {
        /* remote mailbox -> local or remote mailbox */

        /* xxx  start of separate proxy-only code
           (remove when we move to a unified environment) */
        struct backend *s = NULL;

        s = proxy_findserver(mbentry->server, &imap_protocol,
                             proxy_userid, &backend_cached,
                             &backend_current, &backend_inbox, imapd_in);
        mboxlist_entry_free(&mbentry);
        if (!s) {
            r = IMAP_SERVER_UNAVAILABLE;
            goto done;
        }

        if (s != backend_current) {
            /* this is the hard case; we have to fetch the messages and append
               them to the other mailbox */

            proxy_copy(tag, sequence, name, myrights, usinguid, s);
            goto cleanup;
        }
        /* xxx  end of separate proxy-only code */

        /* simply send the COPY to the backend */
        prot_printf(
                backend_current->out,
                "%s %s %s {" SIZE_T_FMT "+}\r\n%s\r\n",
                tag,
                usinguid ? (ismove ? "UID Move" : "UID Copy") : (ismove ? "Move" : "Copy"),
                sequence,
                strlen(name),
                name
            );

        pipe_including_tag(backend_current, tag, 0);

        goto cleanup;
    }
    else if (!r && (mbentry->mbtype & MBTYPE_REMOTE)) {
        /* local mailbox -> remote mailbox
         *
         * fetch the messages and APPEND them to the backend
         *
         * xxx  completely untested
         */
        struct backend *s = NULL;
        int res;

        s = proxy_findserver(mbentry->server, &imap_protocol,
                             proxy_userid, &backend_cached,
                             &backend_current, &backend_inbox, imapd_in);
        mboxlist_entry_free(&mbentry);
        if (!s) r = IMAP_SERVER_UNAVAILABLE;
        else if (!CAPA(s, CAPA_MULTIAPPEND)) {
            /* we need MULTIAPPEND for atomicity */
            r = IMAP_REMOTE_NO_MULTIAPPEND;
        }

        if (r) goto done;

        assert(!ismove); /* XXX - support proxying moves */

        /* start the append */
        prot_printf(s->out, "%s Append {" SIZE_T_FMT "+}\r\n%s",
                    tag, strlen(name), name);

        /* append the messages */
        r = index_copy_remote(imapd_index, sequence, usinguid, s->out);

        if (!r) {
            /* ok, finish the append; we need the UIDVALIDITY and UIDs
               to return as part of our COPYUID response code */
            char *appenduid, *b;

            prot_printf(s->out, "\r\n");

            res = pipe_until_tag(s, tag, 0);

            if (res == PROXY_OK) {
                if (myrights & ACL_READ) {
                    appenduid = strchr(s->last_result.s, '[');
                    /* skip over APPENDUID */
                    if (appenduid) {
                        appenduid += strlen("[appenduid ");
                        b = strchr(appenduid, ']');
                        if (b) *b = '\0';
                        prot_printf(imapd_out, "%s OK [COPYUID %s] %s\r\n", tag,
                                    appenduid, error_message(IMAP_OK_COMPLETED));
                    } else
                        prot_printf(imapd_out, "%s OK %s\r\n", tag,
                                    error_message(IMAP_OK_COMPLETED));
                } else {
                    prot_printf(imapd_out, "%s OK %s\r\n", tag,
                                error_message(IMAP_OK_COMPLETED));
                }
            } else {
                prot_printf(imapd_out, "%s %s", tag, s->last_result.s);
            }
        } else {
            /* abort the append */
            prot_printf(s->out, " {0}\r\n");
            pipe_until_tag(s, tag, 0);

            /* report failure */
            prot_printf(imapd_out, "%s NO inter-server COPY failed\r\n", tag);
        }

        goto cleanup;
    }

    /* need permission to delete from source if it's a move */
    if (ismove && !(imapd_index->myrights & ACL_EXPUNGE))
        r = IMAP_PERMISSION_DENIED;

    /* local mailbox -> local mailbox */
    if (!r) {
        r = index_copy(imapd_index, sequence, usinguid, intname,
                       &copyuid, !config_getswitch(IMAPOPT_SINGLEINSTANCESTORE),
                       &imapd_namespace,
                       (imapd_userisadmin || imapd_userisproxyadmin), ismove,
                       ignorequota);
    }

    if (ismove && copyuid && !r) {
        prot_printf(imapd_out, "* OK [COPYUID %s] %s\r\n",
                    copyuid, error_message(IMAP_OK_COMPLETED));
        free(copyuid);
        copyuid = NULL;
    }

    imapd_check(NULL, ismove || usinguid);

  done:

    if (r && !(usinguid && r == IMAP_NO_NOSUCHMSG)) {
        prot_printf(imapd_out, "%s NO %s%s\r\n", tag,
                    (r == IMAP_MAILBOX_NONEXISTENT &&
                     mboxlist_createmailboxcheck(intname, 0, 0,
                                                 imapd_userisadmin,
                                                 imapd_userid, imapd_authstate,
                                                 NULL, NULL, 0) == 0)
                    ? "[TRYCREATE] " : "", error_message(r));
    }
    else if (copyuid) {
            prot_printf(imapd_out, "%s OK [COPYUID %s] %s\r\n", tag,
                        copyuid, error_message(IMAP_OK_COMPLETED));
            free(copyuid);
    }
    else {
        prot_printf(imapd_out, "%s OK %s\r\n", tag,
                    error_message(IMAP_OK_COMPLETED));
    }

cleanup:
    mboxlist_entry_free(&mbentry);
    free(intname);
}

/*
 * Perform an EXPUNGE command
 * sequence == NULL if this isn't a UID EXPUNGE
 */
static void cmd_expunge(char *tag, char *sequence)
{
    modseq_t old;
    modseq_t new;
    int r = 0;

    if (backend_current) {
        /* remote mailbox */
        if (sequence) {
            prot_printf(backend_current->out, "%s UID Expunge %s\r\n", tag,
                        sequence);
        } else {
            prot_printf(backend_current->out, "%s Expunge\r\n", tag);
        }
        pipe_including_tag(backend_current, tag, 0);
        return;
    }

    /* local mailbox */
    if (!index_hasrights(imapd_index, ACL_EXPUNGE))
        r = IMAP_PERMISSION_DENIED;

    old = index_highestmodseq(imapd_index);

    if (!r) r = index_expunge(imapd_index, sequence, 1);
    /* tell expunges */
    if (!r) index_tellchanges(imapd_index, 1, sequence ? 1 : 0, 0);

    if (r) {
        prot_printf(imapd_out, "%s NO %s\r\n", tag, error_message(r));
        return;
    }

    new = index_highestmodseq(imapd_index);

    prot_printf(imapd_out, "%s OK ", tag);
    if (new > old)
        prot_printf(imapd_out, "[HIGHESTMODSEQ " MODSEQ_FMT "] ", new);
    prot_printf(imapd_out, "%s\r\n", error_message(IMAP_OK_COMPLETED));
}

/*
 * Perform a CREATE command
 */
static void cmd_create(char *tag, char *name, struct dlist *extargs, int localonly)
{
    int r = 0;
    int mbtype = 0;
    const char *partition = NULL;
    const char *server = NULL;
    struct buf specialuse = BUF_INITIALIZER;
    struct dlist *use;
    char *intname = NULL;

    dlist_getatom(extargs, "PARTITION", &partition);
    dlist_getatom(extargs, "SERVER", &server);

    const char *type = NULL;

    dlist_getatom(extargs, "PARTITION", &partition);
    dlist_getatom(extargs, "SERVER", &server);
    if (dlist_getatom(extargs, "TYPE", &type)) {
        if (!strcasecmp(type, "CALENDAR")) mbtype |= MBTYPE_CALENDAR;
        else if (!strcasecmp(type, "COLLECTION")) mbtype |= MBTYPE_COLLECTION;
        else if (!strcasecmp(type, "ADDRESSBOOK")) mbtype |= MBTYPE_ADDRESSBOOK;
        else {
            r = IMAP_MAILBOX_BADTYPE;
            goto err;
        }
    }
    use = dlist_getchild(extargs, "USE");
    if (use) {
        struct dlist *item;
        char *raw;
        /* I would much prefer to create the specialuse annotation FIRST
         * and do the sanity check on the values, so we can return the
         * correct error.  Sadly, that's a pain - so we compromise by
         * "normalising" first */
        strarray_t *su = strarray_new();
        for (item = use->head; item; item = item->next) {
            strarray_append(su, dlist_cstring(item));
        }
        raw = strarray_join(su, " ");
        strarray_free(su);
        r = specialuse_validate(raw, &specialuse);
        free(raw);
        if (r) {
            prot_printf(imapd_out, "%s NO [USEATTR] %s\r\n", tag, error_message(r));
            goto done;
        }
    }

    // A non-admin is not allowed to specify the server nor partition on which
    // to create the mailbox.
    //
    // However, this only applies to frontends. If we're a backend, a frontend will
    // proxy the partition it wishes to create the mailbox on.
    if ((server || partition) && !imapd_userisadmin) {
        if (config_mupdate_config == IMAP_ENUM_MUPDATE_CONFIG_STANDARD ||
            config_mupdate_config == IMAP_ENUM_MUPDATE_CONFIG_UNIFIED) {

            if (!config_getstring(IMAPOPT_PROXYSERVERS)) {
                r = IMAP_PERMISSION_DENIED;
                goto err;
            }
        }
    }

    /* We don't care about trailing hierarchy delimiters. */
    if (name[0] && name[strlen(name)-1] == imapd_namespace.hier_sep) {
        name[strlen(name)-1] = '\0';
    }

    intname = mboxname_from_external(name, &imapd_namespace, imapd_userid);

    /* check for INBOX.INBOX creation by broken Apple clients */
    char *copy = xstrdup(intname);
    lcase(copy);

    if (strstr(copy, "inbox.inbox."))
        r = IMAP_MAILBOX_BADNAME;

    free(copy);

    if (r) {
    err:
        prot_printf(imapd_out, "%s NO %s\r\n", tag, error_message(r));
        goto done;
    }

    // If the create command does not mandate the mailbox must be created
    // locally, let's go and find the most appropriate location.
    if (!localonly) {

        // If we're running in a Murder, things get more complicated.
        if (config_mupdate_server) {

            // Consider your actions on a per type of topology basis.
            //
            // First up: Standard / discrete murder topology, with dedicated
            // imap frontends, or unified -- both allow the IMAP server to either
            // need to proxy through, or create locally.
            if (
                    config_mupdate_config == IMAP_ENUM_MUPDATE_CONFIG_STANDARD ||
                    config_mupdate_config == IMAP_ENUM_MUPDATE_CONFIG_UNIFIED
                ) {

                // The way that we detect whether we're a frontend is by testing
                // for the proxy servers setting ... :/
                if (!config_getstring(IMAPOPT_PROXYSERVERS)) {
                    // Find the parent mailbox, if any.
                    mbentry_t *parent = NULL;

                    // mboxlist_findparent either supplies the parent
                    // or has a return code of IMAP_MAILBOX_NONEXISTENT.
                    r = mboxlist_findparent(intname, &parent);

                    if (r) {
                        if (r != IMAP_MAILBOX_NONEXISTENT) {
                            prot_printf(imapd_out, "%s NO %s (%s:%d)\r\n", tag, error_message(r), __FILE__, __LINE__);
                            goto done;
                        }
                    }

                    if (!server && !partition) {
                        if (!parent) {
                            server = find_free_server();

                            if (!server) {
                                prot_printf(imapd_out, "%s NO %s\r\n", tag, error_message(IMAP_SERVER_UNAVAILABLE));
                                goto done;
                            }

                        } else {
                            server = parent->server;
                            partition = parent->partition;
                        }
                    }

                    struct backend *s_conn = NULL;

                    s_conn = proxy_findserver(
                            server,
                            &imap_protocol,
                            proxy_userid,
                            &backend_cached,
                            &backend_current,
                            &backend_inbox,
                            imapd_in
                        );

                    if (!s_conn) {
                        prot_printf(imapd_out, "%s NO %s\r\n", tag, error_message(IMAP_SERVER_UNAVAILABLE));
                        goto done;
                    }

                    // Huh?
                    if (imapd_userisadmin && supports_referrals) {
                        // "They are not an admin remotely, so let's refer them" --
                        //  - Who is they?
                        //  - How did imapd_userisadmin get set all of a sudden?
                        imapd_refer(tag, server, name);
                        referral_kick = 1;
                        return;
                    }

                    if (!CAPA(s_conn, CAPA_MUPDATE)) {
                        // Huh?
                        // "reserve mailbox on MUPDATE"
                        syslog(LOG_WARNING, "backend %s is not advertising any MUPDATE capability (%s:%d)", server, __FILE__, __LINE__);
                    }

                    // why not send a LOCALCREATE to the backend?
                    prot_printf(s_conn->out, "%s CREATE ", tag);
                    prot_printastring(s_conn->out, name);

                    // special use needs extended support, so pass through extargs
                    if (specialuse.len) {
                        prot_printf(s_conn->out, "(USE (%s)", buf_cstring(&specialuse));

                        if (partition) {
                            prot_printf(s_conn->out, " PARTITION ");
                            prot_printastring(s_conn->out, partition);
                        }

                        prot_putc(')', s_conn->out);
                    }

                    // Send partition as an atom, since its supported by older servers
                    else if (partition) {
                        prot_putc(' ', s_conn->out);
                        prot_printastring(s_conn->out, partition);
                    }

                    prot_printf(s_conn->out, "\r\n");

                    int res = pipe_until_tag(s_conn, tag, 0);

                    if (!CAPA(s_conn, CAPA_MUPDATE)) {
                        // Huh?
                        // "do MUPDATE create operations"
                        syslog(LOG_WARNING, "backend %s is not advertising any MUPDATE capability (%s:%d)", server, __FILE__, __LINE__);
                    }

                    /* make sure we've seen the update */
                    if (ultraparanoid && res == PROXY_OK) kick_mupdate();

                    imapd_check(s_conn, 0);

                    prot_printf(imapd_out, "%s %s", tag, s_conn->last_result.s);

                    goto done;

                } else { // (!config_getstring(IMAPOPT_PROXYSERVERS))
                    // I have a standard murder config but also proxy servers configured; I'm a backend!
                    goto localcreate;

                } // (!config_getstring(IMAPOPT_PROXYSERVERS))

            } // (config_mupdate_config == IMAP_ENUM_MUPDATE_CONFIG_STANDARD)

            else if (config_mupdate_config == IMAP_ENUM_MUPDATE_CONFIG_REPLICATED) {
                // Everything is local
                goto localcreate;
            } // (config_mupdate_config == IMAP_ENUM_MUPDATE_CONFIG_REPLICATED)

            else {
                syslog(LOG_ERR, "murder configuration I cannot deal with");
                prot_printf(imapd_out, "%s NO %s\r\n", tag, error_message(IMAP_SERVER_UNAVAILABLE));
                goto done;
            }

        } else { // (config_mupdate_server)
            // I'm no part of a Murder, *everything* is localcreate
            goto localcreate;
        } // (config_mupdate_server)

    } else { // (!localonly)
        goto localcreate;
    }

localcreate:
    r = mboxlist_createmailbox(
            intname,                                            // const char name
            mbtype,                                             // int mbtype
            partition,                                          // const char partition
            imapd_userisadmin || imapd_userisproxyadmin,        // int isadmin
            imapd_userid,                                       // const char userid
            imapd_authstate,                                    // struct auth_state auth_state
            localonly,                                          // int localonly
            localonly,                                          // int forceuser
            0,                                                  // int dbonly
            1,                                                  // int notify
            NULL                                                // struct mailbox mailboxptr
        );

#ifdef USE_AUTOCREATE
    // Clausing autocreate for the INBOX
    if (r == IMAP_PERMISSION_DENIED) {
        if (!strcasecmp(name, "INBOX")) {
            int autocreatequotastorage = config_getint(IMAPOPT_AUTOCREATE_QUOTA);

            if (autocreatequotastorage > 0) {
                r = mboxlist_createmailbox(
                        intname,
                        0,
                        partition,
                        1,
                        imapd_userid,
                        imapd_authstate,
                        0,
                        0,
                        0,
                        1,
                        NULL
                    );

                if (r) {
                    prot_printf(imapd_out, "%s NO %s\r\n", tag, error_message(r));
                    goto done;
                }

                int autocreatequotamessage = config_getint(IMAPOPT_AUTOCREATE_QUOTA_MESSAGES);

                if ((autocreatequotastorage > 0) || (autocreatequotamessage > 0)) {
                    quota_t newquotas[QUOTA_NUMRESOURCES];
                    int res;

                    for (res = 0; res < QUOTA_NUMRESOURCES; res++) {
                        newquotas[res] = QUOTA_UNLIMITED;
                    }

                    newquotas[QUOTA_STORAGE] = autocreatequotastorage;
                    newquotas[QUOTA_MESSAGE] = autocreatequotamessage;

                    (void) mboxlist_setquotas(intname, newquotas, 0);
                } // (autocreatequotastorage > 0) || (autocreatequotamessage > 0)

            } else { // (autocreatequotastorage = config_getint(IMAPOPT_AUTOCREATEQUOTA))
                prot_printf(imapd_out, "%s NO %s\r\n", tag, error_message(IMAP_PERMISSION_DENIED));
                goto done;

            } // (autocreatequotastorage = config_getint(IMAPOPT_AUTOCREATEQUOTA))

        } else { // (!strcasecmp(name, "INBOX"))
            prot_printf(imapd_out, "%s NO %s\r\n", tag, error_message(IMAP_PERMISSION_DENIED));
            goto done;
        } // (!strcasecmp(name, "INBOX"))

    } else if (r) { // (r == IMAP_PERMISSION_DENIED)
        prot_printf(imapd_out, "%s NO %s\r\n", tag, error_message(r));
        goto done;

    } else { // (r == IMAP_PERMISSION_DENIED)
        /* no error: carry on */
    } // (r == IMAP_PERMISSION_DENIED)

#else // USE_AUTOCREATE
    if (r) {
        prot_printf(imapd_out, "%s NO %s\r\n", tag, error_message(r));
        goto done;

    } // (r)
#endif // USE_AUTOCREATE

    if (specialuse.len) {
        char *userid = mboxname_to_userid(intname);
        if (!userid) userid = xstrdup(imapd_userid);
        r = annotatemore_write(intname, "/specialuse", userid, &specialuse);
        free(userid);
        if (r) {
            /* XXX - failure here SHOULD cause a cleanup of the created mailbox */
            syslog(
                    LOG_ERR,
                    "IOERROR: failed to write specialuse for %s on %s (%s) (%s:%d)",
                    imapd_userid,
                    intname,
                    buf_cstring(&specialuse),
                    __FILE__,
                    __LINE__
                );

            prot_printf(imapd_out, "%s NO %s (%s:%d)\r\n", tag, error_message(r), __FILE__, __LINE__);
            goto done;
        }
    }

    prot_printf(imapd_out, "%s OK Completed\r\n", tag);

    imapd_check(NULL, 0);

done:
    buf_free(&specialuse);
    free(intname);
}

/* Callback for use by cmd_delete */
static int delmbox(const mbentry_t *mbentry, void *rock __attribute__((unused)))
{
    int r;

    if (!mboxlist_delayed_delete_isenabled()) {
        r = mboxlist_deletemailbox(mbentry->name,
                                   imapd_userisadmin || imapd_userisproxyadmin,
                                   imapd_userid, imapd_authstate, NULL,
                                   0, 0, 0);
    } else if ((imapd_userisadmin || imapd_userisproxyadmin) &&
               mboxname_isdeletedmailbox(mbentry->name, NULL)) {
        r = mboxlist_deletemailbox(mbentry->name,
                                   imapd_userisadmin || imapd_userisproxyadmin,
                                   imapd_userid, imapd_authstate, NULL,
                                   0, 0, 0);
    } else {
        r = mboxlist_delayed_deletemailbox(mbentry->name,
                                           imapd_userisadmin || imapd_userisproxyadmin,
                                           imapd_userid, imapd_authstate, NULL,
                                           0, 0, 0);
    }

    if (r) {
        prot_printf(imapd_out, "* NO delete %s: %s\r\n",
                    mbentry->name, error_message(r));
    }

    return 0;
}

/*
 * Perform a DELETE command
 */
static void cmd_delete(char *tag, char *name, int localonly, int force)
{
    int r;
    mbentry_t *mbentry = NULL;
    struct mboxevent *mboxevent = NULL;

    char *intname = mboxname_from_external(name, &imapd_namespace, imapd_userid);
    r = mlookup(NULL, NULL, intname, &mbentry);

    if (!r && (mbentry->mbtype & MBTYPE_REMOTE)) {
        /* remote mailbox */
        struct backend *s = NULL;
        int res;

        if (supports_referrals) {
            imapd_refer(tag, mbentry->server, name);
            referral_kick = 1;
            mboxlist_entry_free(&mbentry);
            free(intname);
            return;
        }

        s = proxy_findserver(mbentry->server, &imap_protocol,
                             proxy_userid, &backend_cached,
                             &backend_current, &backend_inbox, imapd_in);
        mboxlist_entry_free(&mbentry);
        if (!s) r = IMAP_SERVER_UNAVAILABLE;

        if (!r) {
            prot_printf(s->out, "%s DELETE {" SIZE_T_FMT "+}\r\n%s\r\n",
                        tag, strlen(name), name);
            res = pipe_until_tag(s, tag, 0);

            if (!CAPA(s, CAPA_MUPDATE) && res == PROXY_OK) {
                /* do MUPDATE delete operations */
            }

            /* make sure we've seen the update */
            if (ultraparanoid && res == PROXY_OK) kick_mupdate();
        }

        imapd_check(s, 0);

        if (r) {
            prot_printf(imapd_out, "%s NO %s\r\n", tag, error_message(r));
        } else {
            /* we're allowed to reference last_result since the noop, if
               sent, went to a different server */
            prot_printf(imapd_out, "%s %s", tag, s->last_result.s);
        }

        free(intname);
        return;
    }
    mboxlist_entry_free(&mbentry);

    mboxevent = mboxevent_new(EVENT_MAILBOX_DELETE);

    /* local mailbox */
    if (!r) {
        if (localonly || !mboxlist_delayed_delete_isenabled()) {
            r = mboxlist_deletemailbox(intname,
                                       imapd_userisadmin || imapd_userisproxyadmin,
                                       imapd_userid, imapd_authstate, mboxevent,
                                       1-force, localonly, 0);
        } else if ((imapd_userisadmin || imapd_userisproxyadmin) &&
                   mboxname_isdeletedmailbox(intname, NULL)) {
            r = mboxlist_deletemailbox(intname,
                                       imapd_userisadmin || imapd_userisproxyadmin,
                                       imapd_userid, imapd_authstate, mboxevent,
                                       0 /* checkacl */, localonly, 0);
        } else {
            r = mboxlist_delayed_deletemailbox(intname,
                                               imapd_userisadmin || imapd_userisproxyadmin,
                                               imapd_userid, imapd_authstate, mboxevent,
                                               1-force, 0, 0);
        }
    }

    /* send a MailboxDelete event notification */
    if (!r)
        mboxevent_notify(mboxevent);
    mboxevent_free(&mboxevent);

    /* was it a top-level user mailbox? */
    /* localonly deletes are only per-mailbox */
    if (!r && !localonly && mboxname_isusermailbox(intname, 1)) {
        char *userid = mboxname_to_userid(intname);

        r = mboxlist_usermboxtree(userid, delmbox, NULL, 0);
        if (!r) r = user_deletedata(userid, 1);

        free(userid);
    }

    imapd_check(NULL, 0);

    if (r) {
        prot_printf(imapd_out, "%s NO %s\r\n", tag, error_message(r));
    }
    else {
        if (config_mupdate_server)
            kick_mupdate();

        prot_printf(imapd_out, "%s OK %s\r\n", tag,
                    error_message(IMAP_OK_COMPLETED));
    }
    free(intname);
}

struct renrock
{
    struct namespace *namespace;
    int ol;
    int nl;
    int rename_user;
    char *olduser, *newuser;
    char *acl_olduser, *acl_newuser;
    char *newmailboxname;
    char *partition;
    int found;
};

/* Callback for use by cmd_rename */
static int checkmboxname(const mbentry_t *mbentry, void *rock)
{
    struct renrock *text = (struct renrock *)rock;
    int r;

    text->found++;

    if((text->nl + strlen(mbentry->name + text->ol)) >= MAX_MAILBOX_BUFFER)
        return IMAP_MAILBOX_BADNAME;

    strcpy(text->newmailboxname + text->nl, mbentry->name + text->ol);

    /* force create, but don't ignore policy.  This is a filthy hack that
       will go away when we refactor this code */
    r = mboxlist_createmailboxcheck(text->newmailboxname, 0, text->partition, 1,
                                    imapd_userid, imapd_authstate, NULL, NULL, 2);
    return r;
}

/* Callback for use by cmd_rename */
static int renmbox(const mbentry_t *mbentry, void *rock)
{
    struct renrock *text = (struct renrock *)rock;
    int r = 0;

    if((text->nl + strlen(mbentry->name + text->ol)) >= MAX_MAILBOX_BUFFER)
        goto done;

    strcpy(text->newmailboxname + text->nl, mbentry->name + text->ol);

    /* don't notify implied rename in mailbox hierarchy */
    r = mboxlist_renamemailbox(mbentry->name, text->newmailboxname,
                               text->partition, 0 /* uidvalidity */,
                               1, imapd_userid, imapd_authstate, NULL, 0, 0,
                               text->rename_user);

    char *oldextname = mboxname_to_external(mbentry->name, &imapd_namespace, imapd_userid);
    char *newextname = mboxname_to_external(text->newmailboxname, &imapd_namespace, imapd_userid);

    if(r) {
        prot_printf(imapd_out, "* NO rename %s %s: %s\r\n",
                    oldextname, newextname, error_message(r));
        if (!RENAME_STOP_ON_ERROR) r = 0;
    } else {
        /* If we're renaming a user, change quotaroot and ACL */
        if (text->rename_user) {
            user_copyquotaroot(mbentry->name, text->newmailboxname);
            user_renameacl(text->namespace, text->newmailboxname,
                           text->acl_olduser, text->acl_newuser);
        }


        prot_printf(imapd_out, "* OK rename %s %s\r\n",
                    oldextname, newextname);
    }

done:
    prot_flush(imapd_out);
    free(oldextname);
    free(newextname);

    return r;
}

/*
 * Perform a RENAME command
 */
static void cmd_rename(char *tag, char *oldname, char *newname, char *location)
{
    int r = 0;
    char *c;
    char oldmailboxname[MAX_MAILBOX_BUFFER];
    char newmailboxname[MAX_MAILBOX_BUFFER];
    char oldmailboxname2[MAX_MAILBOX_BUFFER];
    char newmailboxname2[MAX_MAILBOX_BUFFER];
    char *oldextname = NULL;
    char *newextname = NULL;
    int omlen, nmlen;
    int subcount = 0; /* number of sub-folders found */
    int recursive_rename = 1;
    int rename_user = 0;
    char olduser[128], newuser[128];
    char acl_olduser[128], acl_newuser[128];
    mbentry_t *mbentry = NULL;

    if (location && !imapd_userisadmin) {
        prot_printf(imapd_out, "%s NO %s\r\n", tag, error_message(IMAP_PERMISSION_DENIED));
        return;
    }

    char *oldintname = mboxname_from_external(oldname, &imapd_namespace, imapd_userid);
    strncpy(oldmailboxname, oldintname, MAX_MAILBOX_NAME);
    free(oldintname);

    char *newintname = mboxname_from_external(newname, &imapd_namespace, imapd_userid);
    strncpy(newmailboxname, newintname, MAX_MAILBOX_NAME);
    free(newintname);

    /* Keep temporary copy: master is trashed */
    strcpy(oldmailboxname2, oldmailboxname);
    strcpy(newmailboxname2, newmailboxname);

    r = mlookup(NULL, NULL, oldmailboxname, &mbentry);

    if (!r && mbentry->mbtype & MBTYPE_REMOTE) {
        /* remote mailbox */
        struct backend *s = NULL;
        int res;

        s = proxy_findserver(mbentry->server, &imap_protocol,
                             proxy_userid, &backend_cached,
                             &backend_current, &backend_inbox, imapd_in);

        if (!s) {
            prot_printf(imapd_out, "%s NO %s\r\n", tag, error_message(IMAP_SERVER_UNAVAILABLE));
            goto done;
        }

        // Server or partition is going to change
        if (location) {
            char *destserver = NULL;
            char *destpart = NULL;

            destserver = xstrdupnull(location);
            c = strchr(location, '!');
            if (c) {
                *c++ = '\0';
                destpart = xstrdupnull(c);
            } else {
                destpart = xstrdup(location);
                free(destserver);
            }

            if (destserver) {
                if (destpart && !strcmp(destserver,config_servername)) {
                    // XFER
                    prot_printf(s->out,
                            "%s XFER \"%s\" \"%s\" %s\r\n",
                            tag,
                            oldname,
                            newname,
                            location
                        );

                } else {
                    // RENAME
                    prot_printf(s->out,
                            "%s RENAME \"%s\" \"%s\" %s\r\n",
                            tag,
                            oldname,
                            newname,
                            location
                        );
                }
            } // (destserver)

            res = pipe_until_tag(s, tag, 0);

            /* make sure we've seen the update */
            if (ultraparanoid && res == PROXY_OK) kick_mupdate();

        } else { // (location)
            // a simple rename, old name and new name must not be the same
            if (!strcmp(oldname, newname)) {
                prot_printf(imapd_out, "%s NO %s\r\n", tag, error_message(IMAP_SERVER_UNAVAILABLE));
                goto done;
            }

            prot_printf(s->out,
                    "%s RENAME \"%s\" \"%s\"\r\n",
                    tag,
                    oldname,
                    newname
                );

            res = pipe_until_tag(s, tag, 0);

            /* make sure we've seen the update */
            if (ultraparanoid && res == PROXY_OK) kick_mupdate();
        }

        imapd_check(s, 0);

        if (r) {
            prot_printf(imapd_out, "%s NO %s\r\n", tag, error_message(r));
        } else {
            /* we're allowed to reference last_result since the noop, if
               sent, went to a different server */
            prot_printf(imapd_out, "%s %s", tag, s->last_result.s);
        }

        goto done;
    }

    mboxlist_entry_free(&mbentry);

    /* local mailbox */

    if (location && !config_partitiondir(location)) {
        /* invalid partition, assume its a server (remote destination) */
        char *server;

        if (strcmp(oldname, newname)) {
            prot_printf(imapd_out,
                        "%s NO Cross-server or cross-partition move w/rename not supported\r\n",
                        tag);
            goto done;
        }

        /* dest partition? */
        server = location;
        location = strchr(server, '!');
        if (location) *location++ = '\0';

        cmd_xfer(tag, oldname, server, location);

        goto done;
    }

    /* local rename: it's OK if the mailbox doesn't exist, we'll check
     * if sub mailboxes can be renamed */
    if (r == IMAP_MAILBOX_NONEXISTENT)
        r = 0;

    if (r) {
        prot_printf(imapd_out, "%s NO %s\r\n", tag, error_message(r));
        goto done;
    }

    /* local destination */

    /* if this is my inbox, don't do recursive renames */
    if (!strcasecmp(oldname, "inbox")) {
        recursive_rename = 0;
    }
    /* check if we're an admin renaming a user */
    else if (config_getswitch(IMAPOPT_ALLOWUSERMOVES) &&
             mboxname_isusermailbox(oldmailboxname, 1) &&
             mboxname_isusermailbox(newmailboxname, 1) &&
             strcmp(oldmailboxname, newmailboxname) && /* different user */
             imapd_userisadmin) {
        rename_user = 1;
    }

    /* if we're renaming something inside of something else,
       don't recursively rename stuff */
    omlen = strlen(oldmailboxname);
    nmlen = strlen(newmailboxname);
    if (omlen < nmlen) {
        if (!strncmp(oldmailboxname, newmailboxname, omlen) &&
            newmailboxname[omlen] == '.') {
            recursive_rename = 0;
        }
    } else {
        if (!strncmp(oldmailboxname, newmailboxname, nmlen) &&
            oldmailboxname[nmlen] == '.') {
            recursive_rename = 0;
        }
    }

    oldextname = mboxname_to_external(oldmailboxname, &imapd_namespace, imapd_userid);
    newextname = mboxname_to_external(newmailboxname, &imapd_namespace, imapd_userid);

    /* rename all mailboxes matching this */
    if (recursive_rename && strcmp(oldmailboxname, newmailboxname)) {
        struct renrock rock;
        int ol = omlen + 1;
        int nl = nmlen + 1;
        char ombn[MAX_MAILBOX_BUFFER];
        char nmbn[MAX_MAILBOX_BUFFER];

        strcpy(ombn, oldmailboxname);
        strcpy(nmbn, newmailboxname);
        strcat(ombn, ".");
        strcat(nmbn, ".");

        /* setup the rock */
        rock.namespace = &imapd_namespace;
        rock.found = 0;
        rock.newmailboxname = nmbn;
        rock.ol = ol;
        rock.nl = nl;
        rock.olduser = olduser;
        rock.newuser = newuser;
        rock.acl_olduser = acl_olduser;
        rock.acl_newuser = acl_newuser;
        rock.partition = location;
        rock.rename_user = rename_user;

        /* Check mboxnames to ensure we can write them all BEFORE we start */
        r = mboxlist_allmbox(ombn, checkmboxname, &rock, 0);

        subcount = rock.found;
    }

    /* attempt to rename the base mailbox */
    if (!r) {
        struct mboxevent *mboxevent = NULL;

        /* don't send rename notification if we only change the partition */
        if (strcmp(oldmailboxname, newmailboxname))
            mboxevent = mboxevent_new(EVENT_MAILBOX_RENAME);

        r = mboxlist_renamemailbox(oldmailboxname, newmailboxname, location,
                                   0 /* uidvalidity */, imapd_userisadmin,
                                   imapd_userid, imapd_authstate, mboxevent,
                                   0, 0, rename_user);

        /* it's OK to not exist if there are subfolders */
        if (r == IMAP_MAILBOX_NONEXISTENT && subcount && !rename_user &&
           mboxname_userownsmailbox(imapd_userid, oldmailboxname) &&
           mboxname_userownsmailbox(imapd_userid, newmailboxname)) {

            mboxevent_free(&mboxevent);

            goto submboxes;
        }

        /* send a MailboxRename event notification if enabled */
        if (!r)
            mboxevent_notify(mboxevent);
        mboxevent_free(&mboxevent);
    }

    /* If we're renaming a user, take care of changing quotaroot, ACL,
       seen state, subscriptions and sieve scripts */
    if (!r && rename_user) {
        char *domain;

        /* create canonified userids */

        domain = strchr(oldmailboxname, '!');
        strcpy(olduser, domain ? domain+6 : oldmailboxname+5);
        if (domain)
            sprintf(olduser+strlen(olduser), "@%.*s",
                    (int) (domain - oldmailboxname), oldmailboxname);
        strcpy(acl_olduser, olduser);

        /* Translate any separators in source old userid (for ACLs) */
        mboxname_hiersep_toexternal(&imapd_namespace, acl_olduser,
                                    config_virtdomains ?
                                    strcspn(acl_olduser, "@") : 0);

        domain = strchr(newmailboxname, '!');
        strcpy(newuser, domain ? domain+6 : newmailboxname+5);
        if (domain)
            sprintf(newuser+strlen(newuser), "@%.*s",
                    (int) (domain - newmailboxname), newmailboxname);
        strcpy(acl_newuser, newuser);

        /* Translate any separators in destination new userid (for ACLs) */
        mboxname_hiersep_toexternal(&imapd_namespace, acl_newuser,
                                    config_virtdomains ?
                                    strcspn(acl_newuser, "@") : 0);

        user_copyquotaroot(oldmailboxname, newmailboxname);
        user_renameacl(&imapd_namespace, newmailboxname, acl_olduser, acl_newuser);
        user_renamedata(olduser, newuser, imapd_userid, imapd_authstate);

        /* XXX report status/progress of meta-data */
    }

    /* rename all mailboxes matching this */
    if (!r && recursive_rename) {
        struct renrock rock;

        prot_printf(imapd_out, "* OK rename %s %s\r\n",
                    oldextname, newextname);
        prot_flush(imapd_out);

submboxes:
        strcat(oldmailboxname, ".");
        strcat(newmailboxname, ".");

        /* setup the rock */
        rock.namespace = &imapd_namespace;
        rock.newmailboxname = newmailboxname;
        rock.ol = omlen + 1;
        rock.nl = nmlen + 1;
        rock.olduser = olduser;
        rock.newuser = newuser;
        rock.acl_olduser = acl_olduser;
        rock.acl_newuser = acl_newuser;
        rock.partition = location;
        rock.rename_user = rename_user;

        /* add submailboxes; we pretend we're an admin since we successfully
           renamed the parent - we're using internal names here */
        r = mboxlist_allmbox(oldmailboxname, renmbox, &rock, 0);
    }

    /* take care of deleting old ACLs, subscriptions, seen state and quotas */
    if (!r && rename_user) {
        user_deletedata(olduser, 1);
        /* allow the replica to get the correct new quotaroot
         * and acls copied across */
        sync_log_user(newuser);
        /* allow the replica to clean up the old meta files */
        sync_log_unuser(olduser);
    }

    imapd_check(NULL, 0);

    if (r) {
        prot_printf(imapd_out, "%s NO %s\r\n", tag, error_message(r));
    } else {
        if (config_mupdate_server)
            kick_mupdate();

        prot_printf(imapd_out, "%s OK %s\r\n", tag,
                    error_message(IMAP_OK_COMPLETED));
        if (rename_user) sync_log_user(newuser);
    }

done:
    mboxlist_entry_free(&mbentry);
<<<<<<< HEAD

=======
    free(oldextname);
    free(newextname);
>>>>>>> 65c91292
}

/*
 * Perform a RECONSTRUCT command
 */
static void cmd_reconstruct(const char *tag, const char *name, int recursive)
{
    int r = 0;
    char quotaroot[MAX_MAILBOX_BUFFER];
    mbentry_t *mbentry = NULL;
    struct mailbox *mailbox = NULL;

    /* administrators only please */
    if (!imapd_userisadmin)
        r = IMAP_PERMISSION_DENIED;

    char *intname = mboxname_from_external(name, &imapd_namespace, imapd_userid);

    if (!r && !strcmpsafe(intname, index_mboxname(imapd_index)))
        r = IMAP_MAILBOX_LOCKED;

    if (!r) {
        r = mlookup(tag, name, intname, &mbentry);
    }
    if (r == IMAP_MAILBOX_MOVED) {
        free(intname);
        return;
    }

    if (!r && (mbentry->mbtype & MBTYPE_REMOTE)) {
        /* remote mailbox */
        imapd_refer(tag, mbentry->server, name);
        mboxlist_entry_free(&mbentry);
        free(intname);
        return;
    }

    mboxlist_entry_free(&mbentry);

    /* local mailbox */
    if (!r) {
        int pid;

        /* Reconstruct it */

        pid = fork();
        if (pid == -1) {
            r = IMAP_SYS_ERROR;
        } else if (pid == 0) {
            char buf[4096];
            int ret;

            /* Child - exec reconstruct*/
            syslog(LOG_NOTICE, "Reconstructing '%s' (%s) for user '%s'",
                   intname, recursive ? "recursive" : "not recursive",
                   imapd_userid);

            fclose(stdin);
            fclose(stdout);
            fclose(stderr);

            ret = snprintf(buf, sizeof(buf), "%s/reconstruct", SBIN_DIR);
            if(ret < 0 || ret >= (int) sizeof(buf)) {
                /* in child, so fatailing won't disconnect our user */
                fatal("reconstruct buffer not sufficiently big", EC_CONFIG);
            }

            if(recursive) {
                execl(buf, buf, "-C", config_filename, "-r", "-f",
                      intname, NULL);
            } else {
                execl(buf, buf, "-C", config_filename, intname, NULL);
            }

            /* if we are here, we have a problem */
            exit(-1);
        } else {
            int status;

            /* Parent, wait on child */
            if(waitpid(pid, &status, 0) < 0) r = IMAP_SYS_ERROR;

            /* Did we fail? */
            if(WEXITSTATUS(status) != 0) r = IMAP_SYS_ERROR;
        }
    }

    /* Still in parent, need to re-quota the mailbox*/

    /* Find its quota root */
    if (!r)
        r = mailbox_open_irl(intname, &mailbox);

    if(!r) {
        if(mailbox->quotaroot) {
            strcpy(quotaroot, mailbox->quotaroot);
        } else {
            strcpy(quotaroot, intname);
        }
        mailbox_close(&mailbox);
    }

    /* Run quota -f */
    if (!r) {
        int pid;

        pid = fork();
        if(pid == -1) {
            r = IMAP_SYS_ERROR;
        } else if(pid == 0) {
            char buf[4096];
            int ret;

            /* Child - exec reconstruct*/
            syslog(LOG_NOTICE,
                   "Regenerating quota roots starting with '%s' for user '%s'",
                   intname, imapd_userid);

            fclose(stdin);
            fclose(stdout);
            fclose(stderr);

            ret = snprintf(buf, sizeof(buf), "%s/quota", SBIN_DIR);
            if(ret < 0 || ret >= (int) sizeof(buf)) {
                /* in child, so fatailing won't disconnect our user */
                fatal("quota buffer not sufficiently big", EC_CONFIG);
            }

            execl(buf, buf, "-C", config_filename, "-f", quotaroot, NULL);

            /* if we are here, we have a problem */
            exit(-1);
        } else {
            int status;

            /* Parent, wait on child */
            if(waitpid(pid, &status, 0) < 0) r = IMAP_SYS_ERROR;

            /* Did we fail? */
            if(WEXITSTATUS(status) != 0) r = IMAP_SYS_ERROR;
        }
    }

    if (r) {
        prot_printf(imapd_out, "%s NO %s\r\n", tag, error_message(r));
    } else {
        prot_printf(imapd_out, "%s OK %s\r\n", tag,
                    error_message(IMAP_OK_COMPLETED));
    }

    free(intname);
}

/* number of times the callbacks for findall/findsub have been called */
static int list_callback_calls;

/*
 * Parse LIST command arguments.
 */
static void getlistargs(char *tag, struct listargs *listargs)
{
    static struct buf reference, buf;
    int c;

    /* Check for and parse LIST-EXTENDED selection options */
    c = prot_getc(imapd_in);
    if (c == '(') {
        listargs->cmd = LIST_CMD_EXTENDED;
        listargs->ret = 0;
        c = getlistselopts(tag, listargs);
        if (c == EOF) {
            eatline(imapd_in, c);
            return;
        }
    }
    else
        prot_ungetc(c, imapd_in);

    if (!strcmpsafe(imapd_magicplus, "+")) listargs->sel |= LIST_SEL_SUBSCRIBED;
    else if (!strcasecmpsafe(imapd_magicplus, "+dav")) listargs->sel |= LIST_SEL_DAV;

    /* Read in reference name */
    c = getastring(imapd_in, imapd_out, &reference);
    if (c == EOF && !*reference.s) {
        prot_printf(imapd_out,
                    "%s BAD Missing required argument to List: reference name\r\n",
                    tag);
        eatline(imapd_in, c);
        return;
    }
    listargs->ref = reference.s;

    if (c != ' ') {
        prot_printf(imapd_out,
                    "%s BAD Missing required argument to List: mailbox pattern\r\n", tag);
        eatline(imapd_in, c);
        return;
    }

    /* Read in mailbox pattern(s) */
    c = prot_getc(imapd_in);
    if (c == '(') {
        listargs->cmd = LIST_CMD_EXTENDED;
        listargs->ret = 0;
        for (;;) {
            c = getastring(imapd_in, imapd_out, &buf);
            if (*buf.s)
                strarray_append(&listargs->pat, buf.s);
            if (c != ' ') break;
        }
        if (c != ')') {
            prot_printf(imapd_out,
                        "%s BAD Invalid syntax in List command\r\n", tag);
            eatline(imapd_in, c);
            goto freeargs;
        }
        c = prot_getc(imapd_in);
    }
    else {
        prot_ungetc(c, imapd_in);
        c = getastring(imapd_in, imapd_out, &buf);
        if (c == EOF) {
            prot_printf(imapd_out,
                        "%s BAD Missing required argument to List: mailbox pattern\r\n",
                        tag);
            eatline(imapd_in, c);
            goto freeargs;
        }
        strarray_append(&listargs->pat, buf.s);
    }

    /* Check for and parse LIST-EXTENDED return options */
    if (c == ' ') {
        listargs->cmd = LIST_CMD_EXTENDED;
        listargs->ret = 0;
        c = getlistretopts(tag, listargs);
        if (c == EOF) {
            eatline(imapd_in, c);
            goto freeargs;
        }
    }

    /* check for CRLF */
    if (c == '\r') c = prot_getc(imapd_in);
    if (c != '\n') {
        prot_printf(imapd_out,
                    "%s BAD Unexpected extra arguments to List\r\n", tag);
        eatline(imapd_in, c);
        goto freeargs;
    }

#ifdef USE_AUTOCREATE
    autocreate_inbox();
#endif // USE_AUTOCREATE

    return;

  freeargs:
    strarray_fini(&listargs->pat);
    strarray_fini(&listargs->metaitems);
    return;
}

/*
 * Perform a LIST, LSUB, RLIST or RLSUB command
 */
static void cmd_list(char *tag, struct listargs *listargs)
{
    clock_t start = clock();
    char mytime[100];

    if (listargs->sel & LIST_SEL_REMOTE) {
        if (!config_getswitch(IMAPOPT_PROXYD_DISABLE_MAILBOX_REFERRALS)) {
            supports_referrals = !disable_referrals;
        }
    }

    list_callback_calls = 0;

    if (listargs->pat.count && !*(listargs->pat.data[0]) && (listargs->cmd == LIST_CMD_LIST)) {
        /* special case: query top-level hierarchy separator */
        prot_printf(imapd_out, "* LIST (\\Noselect) \"%c\" \"\"\r\n",
                    imapd_namespace.hier_sep);
    } else if (listargs->pat.count && !*(listargs->pat.data[0]) && (listargs->cmd == LIST_CMD_XLIST)) {
        /* special case: query top-level hierarchy separator */
        prot_printf(imapd_out, "* XLIST (\\Noselect) \"%c\" \"\"\r\n",
                    imapd_namespace.hier_sep);
    } else if (((listargs->sel & LIST_SEL_SUBSCRIBED) ||
                (listargs->ret & LIST_RET_SUBSCRIBED)) &&
               (backend_inbox || (backend_inbox = proxy_findinboxserver(imapd_userid)))) {
        /* remote inbox */

        /* XXX   If we are in a standard Murder, and are given
           LIST () RETURN (SUBSCRIBED), we need to get the matching
           mailboxes locally (frontend) and the subscriptions remotely
           (INBOX backend).  We can only pass the buck to the INBOX backend
           if its running a unified config */
        if (list_data_remote(tag, listargs))
            return;
    } else {
        list_data(listargs);
    }

    strarray_fini(&listargs->pat);
    strarray_fini(&listargs->metaitems);

    imapd_check((listargs->sel & LIST_SEL_SUBSCRIBED) ?  NULL : backend_inbox, 0);

    snprintf(mytime, sizeof(mytime), "%2.3f",
             (clock() - start) / (double) CLOCKS_PER_SEC);
    if ((listargs->sel & LIST_SEL_METADATA) && listargs->metaopts.maxsize &&
        listargs->metaopts.biggest > listargs->metaopts.maxsize) {
        prot_printf(imapd_out, "%s OK [METADATA LONGENTRIES %u] %s\r\n", tag,
                    (unsigned)listargs->metaopts.biggest, error_message(IMAP_OK_COMPLETED));
    }
    else {
        prot_printf(imapd_out, "%s OK %s (%s secs", tag,
                    error_message(IMAP_OK_COMPLETED), mytime);
        if (list_callback_calls)
            prot_printf(imapd_out, " %u calls", list_callback_calls);
        prot_printf(imapd_out, ")\r\n");
    }

    if (global_conversations) {
        conversations_abort(&global_conversations);
        global_conversations = NULL;
    }
}

/*
 * Perform a SUBSCRIBE (add is nonzero) or
 * UNSUBSCRIBE (add is zero) command
 */
static void cmd_changesub(char *tag, char *namespace, char *name, int add)
{
    const char *cmd = add ? "Subscribe" : "Unsubscribe";
    int r = 0;
    int force = config_getswitch(IMAPOPT_ALLOWALLSUBSCRIBE);

    if (backend_inbox || (backend_inbox = proxy_findinboxserver(imapd_userid))) {
        /* remote INBOX */
        if (add) {
            char *intname = mboxname_from_external(name, &imapd_namespace, imapd_userid);
            r = mlookup(NULL, NULL, intname, NULL);
            free(intname);

            /* Doesn't exist on murder */
        }

        imapd_check(backend_inbox, 0);

        if (!r) {
            if (namespace) {
                prot_printf(backend_inbox->out,
                            "%s %s {" SIZE_T_FMT "+}\r\n%s"
                            " {" SIZE_T_FMT "+}\r\n%s\r\n",
                            tag, cmd,
                            strlen(namespace), namespace,
                            strlen(name), name);
            } else {
                prot_printf(backend_inbox->out, "%s %s {" SIZE_T_FMT "+}\r\n%s\r\n",
                            tag, cmd,
                            strlen(name), name);
            }
            pipe_including_tag(backend_inbox, tag, 0);
        }
        else {
            prot_printf(imapd_out, "%s NO %s\r\n", tag, error_message(r));
        }

        return;
    }

    /* local INBOX */
    if (namespace) lcase(namespace);
    if (!namespace || !strcmp(namespace, "mailbox")) {
        size_t len = strlen(name);
        if (force && imapd_namespace.isalt &&
            (((len == strlen(imapd_namespace.prefix[NAMESPACE_USER]) - 1) &&
              !strncmp(name, imapd_namespace.prefix[NAMESPACE_USER], len)) ||
             ((len == strlen(imapd_namespace.prefix[NAMESPACE_SHARED]) - 1) &&
              !strncmp(name, imapd_namespace.prefix[NAMESPACE_SHARED], len)))) {
            r = 0;
        }
        else {
            char *intname = mboxname_from_external(name, &imapd_namespace, imapd_userid);
            r = mboxlist_changesub(intname, imapd_userid, imapd_authstate, add, force, 1);
            free(intname);
        }
    }
    else if (!strcmp(namespace, "bboard")) {
        r = add ? IMAP_MAILBOX_NONEXISTENT : 0;
    }
    else {
        prot_printf(imapd_out, "%s BAD Invalid %s subcommand\r\n", tag, cmd);
        return;
    }

    imapd_check(NULL, 0);

    if (r) {
        prot_printf(imapd_out, "%s NO %s: %s\r\n", tag, cmd, error_message(r));
    }
    else {
        prot_printf(imapd_out, "%s OK %s\r\n", tag,
                    error_message(IMAP_OK_COMPLETED));
    }
}

/*
 * Perform a GETACL command
 */
static void cmd_getacl(const char *tag, const char *name)
{
    int r, access;
    char *acl;
    char *rights, *nextid;
    char *freeme = NULL;
    mbentry_t *mbentry = NULL;

    char *intname = mboxname_from_external(name, &imapd_namespace, imapd_userid);

    r = mlookup(tag, name, intname, &mbentry);
    if (r == IMAP_MAILBOX_MOVED) return;

    if (!r) {
        access = cyrus_acl_myrights(imapd_authstate, mbentry->acl);

        if (!(access & ACL_ADMIN) &&
            !imapd_userisadmin &&
            !mboxname_userownsmailbox(imapd_userid, intname)) {
            r = (access & ACL_LOOKUP) ?
              IMAP_PERMISSION_DENIED : IMAP_MAILBOX_NONEXISTENT;
        }
    }

    imapd_check(NULL, 0);

    if (r) {
        prot_printf(imapd_out, "%s NO %s\r\n", tag, error_message(r));
        mboxlist_entry_free(&mbentry);
        free(intname);
        return;
    }

    prot_printf(imapd_out, "* ACL ");
    prot_printastring(imapd_out, name);

    freeme = acl = xstrdupnull(mbentry->acl);

    while (acl) {
        rights = strchr(acl, '\t');
        if (!rights) break;
        *rights++ = '\0';

        nextid = strchr(rights, '\t');
        if (!nextid) break;
        *nextid++ = '\0';

        prot_printf(imapd_out, " ");
        prot_printastring(imapd_out, acl);
        prot_printf(imapd_out, " ");
        prot_printastring(imapd_out, rights);
        acl = nextid;
    }
    prot_printf(imapd_out, "\r\n");
    prot_printf(imapd_out, "%s OK %s\r\n", tag,
                error_message(IMAP_OK_COMPLETED));
    free(freeme);
    mboxlist_entry_free(&mbentry);
    free(intname);
}

/*
 * Perform a LISTRIGHTS command
 */
static void cmd_listrights(char *tag, char *name, char *identifier)
{
    int r, rights;
    mbentry_t *mbentry = NULL;
    struct auth_state *authstate;
    const char *canon_identifier;
    int implicit;
    char rightsdesc[100], optional[33];

    char *intname = mboxname_from_external(name, &imapd_namespace, imapd_userid);
    r = mlookup(tag, name, intname, &mbentry);
    if (r == IMAP_MAILBOX_MOVED) return;

    if (!r) {
        rights = cyrus_acl_myrights(imapd_authstate, mbentry->acl);

        if (!rights && !imapd_userisadmin &&
            !mboxname_userownsmailbox(imapd_userid, intname)) {
            r = IMAP_MAILBOX_NONEXISTENT;
        }
    }

    mboxlist_entry_free(&mbentry);

    imapd_check(NULL, 0);

    if (r) {
        prot_printf(imapd_out, "%s NO %s\r\n", tag, error_message(r));
        return;
    }

    authstate = auth_newstate(identifier);
    if (global_authisa(authstate, IMAPOPT_ADMINS))
        canon_identifier = identifier; /* don't canonify global admins */
    else
        canon_identifier = canonify_userid(identifier, imapd_userid, NULL);
    auth_freestate(authstate);

    if (!canon_identifier) {
        implicit = 0;
    }
    else if (mboxname_userownsmailbox(canon_identifier, intname)) {
        /* identifier's personal mailbox */
        implicit = config_implicitrights;
    }
    else if (mboxname_isusermailbox(intname, 1)) {
        /* anyone can post to an INBOX */
        implicit = ACL_POST;
    }
    else {
        implicit = 0;
    }

    /* calculate optional rights */
    cyrus_acl_masktostr(implicit ^ (canon_identifier ? ACL_FULL : 0),
                        optional);

    /* build the rights string */
    if (implicit) {
        cyrus_acl_masktostr(implicit, rightsdesc);
    }
    else {
        strcpy(rightsdesc, "\"\"");
    }

    if (*optional) {
        int i, n = strlen(optional);
        char *p = rightsdesc + strlen(rightsdesc);

        for (i = 0; i < n; i++) {
            *p++ = ' ';
            *p++ = optional[i];
        }
        *p = '\0';
    }

    prot_printf(imapd_out, "* LISTRIGHTS ");
    prot_printastring(imapd_out, name);
    (void)prot_putc(' ', imapd_out);
    prot_printastring(imapd_out, identifier);
    prot_printf(imapd_out, " %s", rightsdesc);

    prot_printf(imapd_out, "\r\n%s OK %s\r\n", tag,
                error_message(IMAP_OK_COMPLETED));
    free(intname);
}

static int printmyrights(const char *extname, mbentry_t *mbentry)
{
    int rights = 0;
    char str[ACL_MAXSTR];

    rights = cyrus_acl_myrights(imapd_authstate, mbentry->acl);

    /* Add in implicit rights */
    if (imapd_userisadmin) {
        rights |= ACL_LOOKUP|ACL_ADMIN;
    }
    else if (mboxname_userownsmailbox(imapd_userid, mbentry->name)) {
        rights |= config_implicitrights;
    }

    if (!(rights & (ACL_LOOKUP|ACL_READ|ACL_INSERT|ACL_CREATE|ACL_DELETEMBOX|ACL_ADMIN))) {
        return IMAP_MAILBOX_NONEXISTENT;
    }

    prot_printf(imapd_out, "* MYRIGHTS ");
    prot_printastring(imapd_out, extname);
    prot_printf(imapd_out, " ");
    prot_printastring(imapd_out, cyrus_acl_masktostr(rights, str));
    prot_printf(imapd_out, "\r\n");

    return 0;
}

/*
 * Perform a MYRIGHTS command
 */
static void cmd_myrights(const char *tag, const char *name)
{
    mbentry_t *mbentry = NULL;
    int r;
    char *intname = mboxname_from_external(name, &imapd_namespace, imapd_userid);

    r = mlookup(tag, name, intname, &mbentry);
    if (r == IMAP_MAILBOX_MOVED) return;

    if (!r) r = printmyrights(name, mbentry);

    mboxlist_entry_free(&mbentry);

    imapd_check(NULL, 0);

    if (r) {
        prot_printf(imapd_out, "%s NO %s\r\n", tag, error_message(r));
        return;
    }

    prot_printf(imapd_out, "%s OK %s\r\n", tag,
                error_message(IMAP_OK_COMPLETED));
    free(intname);
}

/*
 * Perform a SETACL command
 */
static void cmd_setacl(char *tag, const char *name,
                const char *identifier, const char *rights)
{
    int r;
    mbentry_t *mbentry = NULL;

    char *intname = mboxname_from_external(name, &imapd_namespace, imapd_userid);

    /* is it remote? */
    r = mlookup(tag, name, intname, &mbentry);
    if (r == IMAP_MAILBOX_MOVED) return;

    if (!r && (mbentry->mbtype & MBTYPE_REMOTE)) {
        /* remote mailbox */
        struct backend *s = NULL;
        int res;

        s = proxy_findserver(mbentry->server, &imap_protocol,
                             proxy_userid, &backend_cached,
                             &backend_current, &backend_inbox, imapd_in);
        if (!s) r = IMAP_SERVER_UNAVAILABLE;

        if (!r && imapd_userisadmin && supports_referrals) {
            /* They aren't an admin remotely, so let's refer them */
            imapd_refer(tag, mbentry->server, name);
            referral_kick = 1;
            mboxlist_entry_free(&mbentry);
            return;
        }

        mboxlist_entry_free(&mbentry);

        if (!r) {
            if (rights) {
                prot_printf(s->out,
                            "%s Setacl {" SIZE_T_FMT "+}\r\n%s"
                            " {" SIZE_T_FMT "+}\r\n%s {" SIZE_T_FMT "+}\r\n%s\r\n",
                            tag, strlen(name), name,
                            strlen(identifier), identifier,
                            strlen(rights), rights);
            } else {
                prot_printf(s->out,
                            "%s Deleteacl {" SIZE_T_FMT "+}\r\n%s"
                            " {" SIZE_T_FMT "+}\r\n%s\r\n",
                            tag, strlen(name), name,
                            strlen(identifier), identifier);
            }
            res = pipe_until_tag(s, tag, 0);

            if (!CAPA(s, CAPA_MUPDATE) && res == PROXY_OK) {
                /* setup new ACL in MUPDATE */
            }
            /* make sure we've seen the update */
            if (ultraparanoid && res == PROXY_OK) kick_mupdate();
        }

        imapd_check(s, 0);

        if (r) {
            prot_printf(imapd_out, "%s NO %s\r\n", tag, error_message(r));
        } else {
            /* we're allowed to reference last_result since the noop, if
               sent, went to a different server */
            prot_printf(imapd_out, "%s %s", tag, s->last_result.s);
        }

        free(intname);
        return;
    }

    mboxlist_entry_free(&mbentry);

    /* local mailbox */
    if (!r) {
        r = mboxlist_setacl(&imapd_namespace, intname, identifier, rights,
                            imapd_userisadmin || imapd_userisproxyadmin,
                            proxy_userid, imapd_authstate);
    }

    imapd_check(NULL, 0);

    if (r) {
        prot_printf(imapd_out, "%s NO %s\r\n", tag, error_message(r));
    } else {
        if (config_mupdate_server)
            kick_mupdate();

        prot_printf(imapd_out, "%s OK %s\r\n", tag,
                    error_message(IMAP_OK_COMPLETED));
    }
    free(intname);
}

static void print_quota_used(struct protstream *o, const struct quota *q)
{
    int res;
    const char *sep = "";

    prot_putc('(', o);
    for (res = 0 ; res < QUOTA_NUMRESOURCES ; res++) {
        if (q->limits[res] >= 0) {
            prot_printf(o, "%s%s " QUOTA_T_FMT " " QUOTA_T_FMT,
                        sep, quota_names[res],
                        q->useds[res]/quota_units[res],
                        q->limits[res]);
            sep = " ";
        }
    }
    prot_putc(')', o);
}

static void print_quota_limits(struct protstream *o, const struct quota *q)
{
    int res;
    const char *sep = "";

    prot_putc('(', o);
    for (res = 0 ; res < QUOTA_NUMRESOURCES ; res++) {
        if (q->limits[res] >= 0) {
            prot_printf(o, "%s%s " QUOTA_T_FMT,
                        sep, quota_names[res],
                        q->limits[res]);
            sep = " ";
        }
    }
    prot_putc(')', o);
}

/*
 * Callback for (get|set)quota, to ensure that all of the
 * submailboxes are on the same server.
 */
static int quota_cb(const mbentry_t *mbentry, void *rock)
{
    const char *servername = (const char *)rock;
    int r;

    if (strcmp(servername, mbentry->server)) {
        /* Not on same server as the root */
        r = IMAP_NOT_SINGULAR_ROOT;
    } else {
        r = PROXY_OK;
    }

    return r;
}


/*
 * Perform a GETQUOTA command
 */
static void cmd_getquota(const char *tag, const char *name)
{
    int r;
    char quotarootbuf[MAX_MAILBOX_BUFFER];
    mbentry_t *mbentry = NULL;
    struct quota q;
    char *intname = mboxname_from_external(name, &imapd_namespace, imapd_userid);

    imapd_check(NULL, 0);

    if (!imapd_userisadmin && !imapd_userisproxyadmin) {
        r = IMAP_PERMISSION_DENIED;
        goto err;
    }

    r = mlookup(NULL, NULL, intname, &mbentry);

    if (!r && (mbentry->mbtype & MBTYPE_REMOTE)) {
        /* remote mailbox */

        snprintf(quotarootbuf, sizeof(quotarootbuf), "%s.", intname);

        r = mboxlist_allmbox(quotarootbuf, quota_cb, (void *)mbentry->server, 0);

        if (!r) {
            struct backend *s;

            s = proxy_findserver(mbentry->server, &imap_protocol,
                                 proxy_userid, &backend_cached,
                                 &backend_current, &backend_inbox, imapd_in);
            if (!s) r = IMAP_SERVER_UNAVAILABLE;

            imapd_check(s, 0);

            if (!r) {
                prot_printf(s->out, "%s Getquota {" SIZE_T_FMT "+}\r\n%s\r\n",
                            tag, strlen(name), name);
                pipe_including_tag(s, tag, 0);
            }
        }

        if (r) prot_printf(imapd_out, "%s NO %s\r\n", tag, error_message(r));

        mboxlist_entry_free(&mbentry);
        free(intname);

        return;
    }

    mboxlist_entry_free(&mbentry);

    /* local mailbox */

    quota_init(&q, intname);
    r = quota_read(&q, NULL, 0);
    if (r) {
    err:
        prot_printf(imapd_out, "%s NO %s\r\n", tag, error_message(r));
        goto done;
    }

    prot_printf(imapd_out, "* QUOTA ");
    prot_printastring(imapd_out, name);
    prot_printf(imapd_out, " ");
    print_quota_used(imapd_out, &q);
    prot_printf(imapd_out, "\r\n");

    prot_printf(imapd_out, "%s OK %s\r\n", tag,
                error_message(IMAP_OK_COMPLETED));

 done:
    quota_free(&q);
    free(intname);
}

/*
 * Perform a GETQUOTAROOT command
 */
static void cmd_getquotaroot(const char *tag, const char *name)
{
    mbentry_t *mbentry = NULL;
    struct mailbox *mailbox = NULL;
    int myrights;
    int r, doclose = 0;

    char *intname = mboxname_from_external(name, &imapd_namespace, imapd_userid);
    r = mlookup(tag, name, intname, &mbentry);
    if (r == IMAP_MAILBOX_MOVED) {
        free(intname);
        return;
    }

    if (!r && (mbentry->mbtype & MBTYPE_REMOTE)) {
        /* remote mailbox */
        struct backend *s;

        s = proxy_findserver(mbentry->server, &imap_protocol,
                             proxy_userid, &backend_cached,
                             &backend_current, &backend_inbox, imapd_in);
        if (!s) r = IMAP_SERVER_UNAVAILABLE;

        imapd_check(s, 0);

        if (!r) {
            prot_printf(s->out, "%s Getquotaroot {" SIZE_T_FMT "+}\r\n%s\r\n",
                        tag, strlen(name), name);
            pipe_including_tag(s, tag, 0);
        } else {
            prot_printf(imapd_out, "%s NO %s\r\n", tag, error_message(r));
        }

        mboxlist_entry_free(&mbentry);
        free(intname);

        return;
    }

    mboxlist_entry_free(&mbentry);

    /* local mailbox */
    if (!r) {
        r = mailbox_open_irl(intname, &mailbox);
        if (!r) {
            doclose = 1;
            myrights = cyrus_acl_myrights(imapd_authstate, mailbox->acl);
        }
    }

    if (!r) {
        if (!imapd_userisadmin && !(myrights & ACL_READ)) {
            r = (myrights & ACL_LOOKUP) ?
              IMAP_PERMISSION_DENIED : IMAP_MAILBOX_NONEXISTENT;
        }
    }

    if (!r) {
        prot_printf(imapd_out, "* QUOTAROOT ");
        prot_printastring(imapd_out, name);
        if (mailbox->quotaroot) {
            struct quota q;
            char *extname = mboxname_to_external(mailbox->quotaroot, &imapd_namespace, imapd_userid);
            prot_printf(imapd_out, " ");
            prot_printastring(imapd_out, extname);
            quota_init(&q, mailbox->quotaroot);
            r = quota_read(&q, NULL, 0);
            if (!r) {
                prot_printf(imapd_out, "\r\n* QUOTA ");
                prot_printastring(imapd_out, extname);
                prot_putc(' ', imapd_out);
                print_quota_used(imapd_out, &q);
            }
            quota_free(&q);
            free(extname);
        }
        prot_printf(imapd_out, "\r\n");
    }

    if (doclose) mailbox_close(&mailbox);

    free(intname);

    if (r) {
        prot_printf(imapd_out, "%s NO %s\r\n", tag, error_message(r));
        return;
    }

    imapd_check(NULL, 0);

    prot_printf(imapd_out, "%s OK %s\r\n", tag,
                error_message(IMAP_OK_COMPLETED));
}

/*
 * Parse and perform a SETQUOTA command
 * The command has been parsed up to the resource list
 */
void cmd_setquota(const char *tag, const char *quotaroot)
{
    quota_t newquotas[QUOTA_NUMRESOURCES];
    int res;
    int c;
    int force = 0;
    static struct buf arg;
    int r;
    mbentry_t *mbentry = NULL;
    char *intname;

    if (!imapd_userisadmin && !imapd_userisproxyadmin) {
        /* need to allow proxies so that mailbox moves can set initial quota
         * roots */
        r = IMAP_PERMISSION_DENIED;
        goto out;
    }

    /* are we forcing the creation of a quotaroot by having a leading +? */
    if (quotaroot[0] == '+') {
        force = 1;
        quotaroot++;
    }

    intname = mboxname_from_external(quotaroot, &imapd_namespace, imapd_userid);

    r = mlookup(NULL, NULL, intname, &mbentry);
    if (r == IMAP_MAILBOX_NONEXISTENT)
        r = 0;      /* will create a quotaroot anyway */
    if (r)
        goto out;

    if (mbentry && (mbentry->mbtype & MBTYPE_REMOTE)) {
        /* remote mailbox */
        struct backend *s;
        char quotarootbuf[MAX_MAILBOX_BUFFER];

        snprintf(quotarootbuf, sizeof(quotarootbuf), "%s.", intname);

        r = mboxlist_allmbox(quotarootbuf, quota_cb, (void *)mbentry->server, 0);
        if (r)
            goto out;

        imapd_check(NULL, 0);

        s = proxy_findserver(mbentry->server, &imap_protocol,
                             proxy_userid, &backend_cached,
                             &backend_current, &backend_inbox, imapd_in);
        if (!s) {
            r = IMAP_SERVER_UNAVAILABLE;
            goto out;
        }

        imapd_check(s, 0);

        prot_printf(s->out, "%s Setquota ", tag);
        prot_printstring(s->out, quotaroot);
        prot_putc(' ', s->out);
        pipe_command(s, 0);
        pipe_including_tag(s, tag, 0);

        free(intname);
        return;

    }
    mboxlist_entry_free(&mbentry);

    /* local mailbox */

    /* Now parse the arguments as a setquota_list */
    c = prot_getc(imapd_in);
    if (c != '(') goto badlist;

    for (res = 0 ; res < QUOTA_NUMRESOURCES ; res++)
        newquotas[res] = QUOTA_UNLIMITED;

    for (;;) {
        /* XXX - limit is actually stored in an int value */
        int32_t limit = 0;

        c = getword(imapd_in, &arg);
        if ((c == ')') && !arg.s[0]) break;
        if (c != ' ') goto badlist;
        res = quota_name_to_resource(arg.s);
        if (res < 0) {
            r = IMAP_UNSUPPORTED_QUOTA;
            goto out;
        }

        c = getsint32(imapd_in, &limit);
        /* note: we accept >= 0 according to rfc2087,
         * and also -1 to fix Bug #3559 */
        if (limit < -1) goto badlist;
        newquotas[res] = limit;
        if (c == ')') break;
        else if (c != ' ') goto badlist;
    }
    c = prot_getc(imapd_in);
    if (c == '\r') c = prot_getc(imapd_in);
    if (c != '\n') {
        prot_printf(imapd_out, "%s BAD Unexpected extra arguments to SETQUOTA\r\n", tag);
        eatline(imapd_in, c);
        return;
    }

    r = mboxlist_setquotas(intname, newquotas, force);

    imapd_check(NULL, 0);
out:
    mboxlist_entry_free(&mbentry);
    free(intname);

    if (r) {
        prot_printf(imapd_out, "%s NO %s\r\n", tag, error_message(r));
        return;
    }

    prot_printf(imapd_out, "%s OK %s\r\n", tag,
                error_message(IMAP_OK_COMPLETED));
    return;

 badlist:
    prot_printf(imapd_out, "%s BAD Invalid quota list in Setquota\r\n", tag);
    eatline(imapd_in, c);
    free(intname);
}

#ifdef HAVE_SSL
/*
 * this implements the STARTTLS command, as described in RFC 2595.
 * one caveat: it assumes that no external layer is currently present.
 * if a client executes this command, information about the external
 * layer that was passed on the command line is disgarded. this should
 * be fixed.
 */
/* imaps - whether this is an imaps transaction or not */
static void cmd_starttls(char *tag, int imaps)
{
    int result;
    int *layerp;

    char *auth_id;
    sasl_ssf_t ssf;

    /* SASL and openssl have different ideas about whether ssf is signed */
    layerp = (int *) &ssf;

    if (imapd_starttls_done == 1)
    {
        prot_printf(imapd_out, "%s NO TLS already active\r\n", tag);
        return;
    }

    result=tls_init_serverengine("imap",
                                 5,        /* depth to verify */
                                 !imaps);  /* can client auth? */

    if (result == -1) {

        syslog(LOG_ERR, "error initializing TLS");

        if (imaps == 0) {
            prot_printf(imapd_out, "%s NO Error initializing TLS\r\n", tag);
        } else {
            shut_down(0);
        }

        return;
    }

    if (imaps == 0)
    {
        prot_printf(imapd_out, "%s OK Begin TLS negotiation now\r\n", tag);
        /* must flush our buffers before starting tls */
        prot_flush(imapd_out);
    }

    result=tls_start_servertls(0, /* read */
                               1, /* write */
                               imaps ? 180 : imapd_timeout,
                               layerp,
                               &auth_id,
                               &tls_conn);

    /* if error */
    if (result==-1) {
        if (imaps == 0) {
            prot_printf(imapd_out, "%s NO Starttls negotiation failed\r\n", tag);
            syslog(LOG_NOTICE, "STARTTLS negotiation failed: %s", imapd_clienthost);
            return;
        } else {
            syslog(LOG_NOTICE, "imaps TLS negotiation failed: %s", imapd_clienthost);
            shut_down(0);
        }
    }

    /* tell SASL about the negotiated layer */
    result = sasl_setprop(imapd_saslconn, SASL_SSF_EXTERNAL, &ssf);
    if (result == SASL_OK) {
        saslprops.ssf = ssf;

        result = sasl_setprop(imapd_saslconn, SASL_AUTH_EXTERNAL, auth_id);
    }
    if (result != SASL_OK) {
        syslog(LOG_NOTICE, "sasl_setprop() failed: cmd_starttls()");
        if (imaps == 0) {
            fatal("sasl_setprop() failed: cmd_starttls()", EC_TEMPFAIL);
        } else {
            shut_down(0);
        }
    }

    if(saslprops.authid) {
        free(saslprops.authid);
        saslprops.authid = NULL;
    }
    if(auth_id)
        saslprops.authid = xstrdup(auth_id);

    /* tell the prot layer about our new layers */
    prot_settls(imapd_in, tls_conn);
    prot_settls(imapd_out, tls_conn);

    imapd_starttls_done = 1;
    imapd_tls_required = 0;

#if (OPENSSL_VERSION_NUMBER >= 0x0090800fL)
    imapd_tls_comp = (void *) SSL_get_current_compression(tls_conn);
#endif
}
#else
void cmd_starttls(char *tag __attribute__((unused)),
                  int imaps __attribute__((unused)))
{
    fatal("cmd_starttls() executed, but starttls isn't implemented!",
          EC_SOFTWARE);
}
#endif // (OPENSSL_VERSION_NUMBER >= 0x0090800fL)

static int parse_statusitems(unsigned *statusitemsp, const char **errstr)
{
    static struct buf arg;
    unsigned statusitems = 0;
    int c;
    int hasconv = config_getswitch(IMAPOPT_CONVERSATIONS);

    c = prot_getc(imapd_in);
    if (c != '(') return EOF;

    c = getword(imapd_in, &arg);
    if (arg.s[0] == '\0') return EOF;
    for (;;) {
        lcase(arg.s);
        if (!strcmp(arg.s, "messages")) {
            statusitems |= STATUS_MESSAGES;
        }
        else if (!strcmp(arg.s, "recent")) {
            statusitems |= STATUS_RECENT;
        }
        else if (!strcmp(arg.s, "uidnext")) {
            statusitems |= STATUS_UIDNEXT;
        }
        else if (!strcmp(arg.s, "uidvalidity")) {
            statusitems |= STATUS_UIDVALIDITY;
        }
        else if (!strcmp(arg.s, "unseen")) {
            statusitems |= STATUS_UNSEEN;
        }
        else if (!strcmp(arg.s, "highestmodseq")) {
            statusitems |= STATUS_HIGHESTMODSEQ;
        }
        else if (hasconv && !strcmp(arg.s, "xconvexists")) {
            statusitems |= STATUS_XCONVEXISTS;
        }
        else if (hasconv && !strcmp(arg.s, "xconvunseen")) {
            statusitems |= STATUS_XCONVUNSEEN;
        }
        else if (hasconv && !strcmp(arg.s, "xconvmodseq")) {
            statusitems |= STATUS_XCONVMODSEQ;
        }
        else {
            static char buf[200];
            snprintf(buf, 200, "Invalid Status attributes %s", arg.s);
            *errstr = buf;
            return EOF;
        }

        if (c == ' ') c = getword(imapd_in, &arg);
        else break;
    }

    if (c != ')') {
        *errstr = "Missing close parenthesis in Status";
        return EOF;
    }
    c = prot_getc(imapd_in);

    /* success */
    *statusitemsp = statusitems;
    return c;
}

static int print_statusline(const char *extname, unsigned statusitems,
                            struct statusdata *sd)
{
    int sepchar;

    prot_printf(imapd_out, "* STATUS ");
    prot_printastring(imapd_out, extname);
    prot_printf(imapd_out, " ");
    sepchar = '(';

    if (statusitems & STATUS_MESSAGES) {
        prot_printf(imapd_out, "%cMESSAGES %u", sepchar, sd->messages);
        sepchar = ' ';
    }
    if (statusitems & STATUS_RECENT) {
        prot_printf(imapd_out, "%cRECENT %u", sepchar, sd->recent);
        sepchar = ' ';
    }
    if (statusitems & STATUS_UIDNEXT) {
        prot_printf(imapd_out, "%cUIDNEXT %u", sepchar, sd->uidnext);
        sepchar = ' ';
    }
    if (statusitems & STATUS_UIDVALIDITY) {
        prot_printf(imapd_out, "%cUIDVALIDITY %u", sepchar, sd->uidvalidity);
        sepchar = ' ';
    }
    if (statusitems & STATUS_UNSEEN) {
        prot_printf(imapd_out, "%cUNSEEN %u", sepchar, sd->unseen);
        sepchar = ' ';
    }
    if (statusitems & STATUS_HIGHESTMODSEQ) {
        prot_printf(imapd_out, "%cHIGHESTMODSEQ " MODSEQ_FMT,
                    sepchar, sd->highestmodseq);
        sepchar = ' ';
    }
    if (statusitems & STATUS_XCONVEXISTS) {
        prot_printf(imapd_out, "%cXCONVEXISTS %u", sepchar, sd->xconv.exists);
        sepchar = ' ';
    }
    if (statusitems & STATUS_XCONVUNSEEN) {
        prot_printf(imapd_out, "%cXCONVUNSEEN %u", sepchar, sd->xconv.unseen);
        sepchar = ' ';
    }
    if (statusitems & STATUS_XCONVMODSEQ) {
        prot_printf(imapd_out, "%cXCONVMODSEQ " MODSEQ_FMT, sepchar, sd->xconv.modseq);
        sepchar = ' ';
    }

    prot_printf(imapd_out, ")\r\n");

    return 0;
}

static int imapd_statusdata(const char *mailboxname, unsigned statusitems,
                            struct statusdata *sd)
{
    int r;
    struct conversations_state *state = NULL;

    if (!(statusitems & STATUS_CONVITEMS)) goto nonconv;
    statusitems &= ~STATUS_CONVITEMS; /* strip them for the regular lookup */

    /* use the existing state if possible */
    state = conversations_get_mbox(mailboxname);

    /* otherwise fetch a new one! */
    if (!state) {
        if (global_conversations) {
            conversations_abort(&global_conversations);
            global_conversations = NULL;
        }
        r = conversations_open_mbox(mailboxname, &state);
        if (r) {
            /* maybe the mailbox doesn't even have conversations - just ignore */
            goto nonconv;
        }
        global_conversations = state;
    }

    r = conversation_getstatus(state, mailboxname, &sd->xconv);
    if (r) return r;

nonconv:
    /* use the index status if we can so we get the 'alive' Recent count */
    if (!strcmpsafe(mailboxname, index_mboxname(imapd_index)) && imapd_index->mailbox)
        return index_status(imapd_index, sd);

    /* fall back to generic lookup */
    return status_lookup(mailboxname, imapd_userid, statusitems, sd);
}

/*
 * Parse and perform a STATUS command
 * The command has been parsed up to the attribute list
 */
static void cmd_status(char *tag, char *name)
{
    int c;
    unsigned statusitems = 0;
    const char *errstr = "Bad status string";
    mbentry_t *mbentry = NULL;
    struct statusdata sdata = STATUSDATA_INIT;
    int r = 0;

    char *intname = mboxname_from_external(name, &imapd_namespace, imapd_userid);
    r = mlookup(tag, name, intname, &mbentry);
    if (r == IMAP_MAILBOX_MOVED) {
        /* Eat the argument */
        eatline(imapd_in, prot_getc(imapd_in));
        free(intname);
        return;
    }

    if (!r && (mbentry->mbtype & MBTYPE_REMOTE)) {
        /* remote mailbox */

        if (supports_referrals
            && config_getswitch(IMAPOPT_PROXYD_ALLOW_STATUS_REFERRAL)) {
            imapd_refer(tag, mbentry->server, name);
            /* Eat the argument */
            eatline(imapd_in, prot_getc(imapd_in));
        }
        else {
            struct backend *s;

            s = proxy_findserver(mbentry->server, &imap_protocol,
                                 proxy_userid, &backend_cached,
                                 &backend_current, &backend_inbox, imapd_in);
            if (!s) r = IMAP_SERVER_UNAVAILABLE;

            imapd_check(s, 0);

            if (!r) {
                prot_printf(s->out, "%s Status {" SIZE_T_FMT "+}\r\n%s ", tag,
                            strlen(name), name);
                if (!pipe_command(s, 65536)) {
                    pipe_including_tag(s, tag, 0);
                }
            } else {
                eatline(imapd_in, prot_getc(imapd_in));
                prot_printf(imapd_out, "%s NO %s\r\n", tag, error_message(r));
            }
        }

        goto done;
    }

    /* local mailbox */

    imapd_check(NULL, 0);

    c = parse_statusitems(&statusitems, &errstr);
    if (c == EOF) {
        prot_printf(imapd_out, "%s BAD %s\r\n", tag, errstr);
        goto done;
    }

    if (c == '\r') c = prot_getc(imapd_in);
    if (c != '\n') {
        prot_printf(imapd_out,
                    "%s BAD Unexpected extra arguments to Status\r\n", tag);
        eatline(imapd_in, c);
        goto done;
    }

    /* check permissions */
    if (!r) {
        int myrights = cyrus_acl_myrights(imapd_authstate, mbentry->acl);

        if (!(myrights & ACL_READ)) {
            r = (imapd_userisadmin || (myrights & ACL_LOOKUP)) ?
                IMAP_PERMISSION_DENIED : IMAP_MAILBOX_NONEXISTENT;
        }
    }

    if (!r) r = imapd_statusdata(intname, statusitems, &sdata);

    if (r) {
        prot_printf(imapd_out, "%s NO %s\r\n", tag,
                    error_message(r));
    }
    else {
        print_statusline(name, statusitems, &sdata);
        prot_printf(imapd_out, "%s OK %s\r\n", tag,
                    error_message(IMAP_OK_COMPLETED));
    }

 done:
    if (global_conversations) {
        conversations_abort(&global_conversations);
        global_conversations = NULL;
    }
    mboxlist_entry_free(&mbentry);
    free(intname);
    return;
}

/* Callback for cmd_namespace to be passed to mboxlist_findall.
 * For each top-level mailbox found, print a bit of the response
 * if it is a shared namespace.  The rock is used as an integer in
 * order to ensure the namespace response is correct on a server with
 * no shared namespace.
 */
static int namespacedata(const char *name,
                         int matchlen __attribute__((unused)),
                         int maycreate __attribute__((unused)),
                         void *rock)
{
    int* sawone = (int*) rock;

    if (!name) {
        return 0;
    }

    if ((!strncasecmp(name, "INBOX", 5) && (!name[5] || name[5] == '.'))) {
        /* The user has a "personal" namespace. */
        sawone[NAMESPACE_INBOX] = 1;
    } else if (mboxname_isusermailbox(name, 0)) {
        /* The user can see the "other users" namespace. */
        sawone[NAMESPACE_USER] = 1;
    } else {
        /* The user can see the "shared" namespace. */
        sawone[NAMESPACE_SHARED] = 1;
    }

    return 0;
}

/*
 * Print out a response to the NAMESPACE command defined by
 * RFC 2342.
 */
static void cmd_namespace(char* tag)
{
    int sawone[3] = {0, 0, 0};
    char* pattern;

    if (SLEEZY_NAMESPACE) {
        if (strlen(imapd_userid) + 5 >= MAX_MAILBOX_BUFFER)
            sawone[NAMESPACE_INBOX] = 0;
        else {
            char *inbox = mboxname_user_mbox(imapd_userid, NULL);
            sawone[NAMESPACE_INBOX] =
                !mboxlist_lookup(inbox, NULL, NULL);
            free(inbox);
        }
        sawone[NAMESPACE_USER] = imapd_userisadmin ? 1 : imapd_namespace.accessible[NAMESPACE_USER];
        sawone[NAMESPACE_SHARED] = imapd_userisadmin ? 1 : imapd_namespace.accessible[NAMESPACE_SHARED];
    } else {
        pattern = xstrdup("%");
        /* now find all the exciting toplevel namespaces -
         * we're using internal names here
         */
        mboxlist_findall(NULL, pattern, imapd_userisadmin, imapd_userid,
                         imapd_authstate, namespacedata, (void*) sawone);
        free(pattern);
    }

    prot_printf(imapd_out, "* NAMESPACE");
    if (sawone[NAMESPACE_INBOX]) {
        prot_printf(imapd_out, " ((\"%s\" \"%c\"))",
                    imapd_namespace.prefix[NAMESPACE_INBOX],
                    imapd_namespace.hier_sep);
    } else {
        prot_printf(imapd_out, " NIL");
    }
    if (sawone[NAMESPACE_USER]) {
        prot_printf(imapd_out, " ((\"%s\" \"%c\"))",
                    imapd_namespace.prefix[NAMESPACE_USER],
                    imapd_namespace.hier_sep);
    } else {
        prot_printf(imapd_out, " NIL");
    }
    if (sawone[NAMESPACE_SHARED]) {
        prot_printf(imapd_out, " ((\"%s\" \"%c\"))",
                    imapd_namespace.prefix[NAMESPACE_SHARED],
                    imapd_namespace.hier_sep);
    } else {
        prot_printf(imapd_out, " NIL");
    }
    prot_printf(imapd_out, "\r\n");

    imapd_check(NULL, 0);

    prot_printf(imapd_out, "%s OK %s\r\n", tag,
                error_message(IMAP_OK_COMPLETED));
}

static int parsecreateargs(struct dlist **extargs)
{
    int c;
    static struct buf arg, val;
    struct dlist *res;
    struct dlist *sub;
    char *p;
    const char *name;

    res = dlist_newkvlist(NULL, "CREATE");

    c = prot_getc(imapd_in);
    if (c == '(') {
        /* new style RFC4466 arguments */
        do {
            c = getword(imapd_in, &arg);
            name = ucase(arg.s);
            if (c != ' ') goto fail;
            c = prot_getc(imapd_in);
            if (c == '(') {
                /* fun - more lists! */
                sub = dlist_newlist(res, name);
                do {
                    c = getword(imapd_in, &val);
                    dlist_setatom(sub, name, val.s);
                } while (c == ' ');
                if (c != ')') goto fail;
                c = prot_getc(imapd_in);
            }
            else {
                prot_ungetc(c, imapd_in);
                c = getword(imapd_in, &val);
                dlist_setatom(res, name, val.s);
            }
        } while (c == ' ');
        if (c != ')') goto fail;
        c = prot_getc(imapd_in);
    }
    else {
        prot_ungetc(c, imapd_in);
        c = getword(imapd_in, &arg);
        if (c == EOF) goto fail;
        p = strchr(arg.s, '!');
        if (p) {
            /* with a server */
            *p = '\0';
            dlist_setatom(res, "SERVER", arg.s);
            dlist_setatom(res, "PARTITION", p+1);
        }
        else {
            dlist_setatom(res, "PARTITION", arg.s);
        }
    }

    *extargs = res;
    return c;

 fail:
    dlist_free(&res);
    return EOF;
}

/*
 * Parse annotate fetch data.
 *
 * This is a generic routine which parses just the annotation data.
 * Any surrounding command text must be parsed elsewhere, ie,
 * GETANNOTATION, FETCH.
 */

static int parse_annotate_fetch_data(const char *tag,
                                     int permessage_flag,
                                     strarray_t *entries,
                                     strarray_t *attribs)
{
    int c;
    static struct buf arg;

    c = prot_getc(imapd_in);
    if (c == EOF) {
        prot_printf(imapd_out,
                    "%s BAD Missing annotation entry\r\n", tag);
        goto baddata;
    }
    else if (c == '(') {
        /* entry list */
        do {
            if (permessage_flag)
                c = getastring(imapd_in, imapd_out, &arg);
            else
                c = getqstring(imapd_in, imapd_out, &arg);
            if (c == EOF) {
                prot_printf(imapd_out,
                            "%s BAD Missing annotation entry\r\n", tag);
                goto baddata;
            }

            /* add the entry to the list */
            strarray_append(entries, arg.s);

        } while (c == ' ');

        if (c != ')') {
            prot_printf(imapd_out,
                        "%s BAD Missing close paren in annotation entry list \r\n",
                        tag);
            goto baddata;
        }

        c = prot_getc(imapd_in);
    }
    else {
        /* single entry -- add it to the list */
        prot_ungetc(c, imapd_in);
        if (permessage_flag)
            c = getastring(imapd_in, imapd_out, &arg);
        else
            c = getqstring(imapd_in, imapd_out, &arg);
        if (c == EOF) {
            prot_printf(imapd_out,
                        "%s BAD Missing annotation entry\r\n", tag);
            goto baddata;
        }

        strarray_append(entries, arg.s);
    }

    if (c != ' ' || (c = prot_getc(imapd_in)) == EOF) {
        prot_printf(imapd_out,
                    "%s BAD Missing annotation attribute(s)\r\n", tag);
        goto baddata;
    }

    if (c == '(') {
        /* attrib list */
        do {
            if (permessage_flag)
                c = getastring(imapd_in, imapd_out, &arg);
            else
                c = getqstring(imapd_in, imapd_out, &arg);
            if (c == EOF) {
                prot_printf(imapd_out,
                            "%s BAD Missing annotation attribute(s)\r\n", tag);
                goto baddata;
            }

            /* add the attrib to the list */
            strarray_append(attribs, arg.s);

        } while (c == ' ');

        if (c != ')') {
            prot_printf(imapd_out,
                        "%s BAD Missing close paren in "
                        "annotation attribute list\r\n", tag);
            goto baddata;
        }

        c = prot_getc(imapd_in);
    }
    else {
        /* single attrib */
        prot_ungetc(c, imapd_in);
        if (permessage_flag)
            c = getastring(imapd_in, imapd_out, &arg);
        else
            c = getqstring(imapd_in, imapd_out, &arg);
        if (c == EOF) {
            prot_printf(imapd_out,
                        "%s BAD Missing annotation attribute\r\n", tag);
            goto baddata;
        }

        strarray_append(attribs, arg.s);
   }

    return c;

  baddata:
    if (c != EOF) prot_ungetc(c, imapd_in);
    return EOF;
}

/*
 * Parse either a single string or a (bracketed) list of strings.
 * This is used up to three times in the GETMETADATA command.
 */
static int parse_metadata_string_or_list(const char *tag,
                                         strarray_t *entries,
                                         int *is_list)
{
    int c;
    static struct buf arg;

    // Assume by default the arguments are a list of entries,
    // until proven otherwise.
    if (is_list) *is_list = 1;

    c = prot_getc(imapd_in);
    if (c == EOF) {
        prot_printf(imapd_out,
                    "%s BAD Missing metadata entry\r\n", tag);
        goto baddata;
    }
    else if (c == '\r') {
        return c;
    }
    else if (c == '(') {
        /* entry list */
        do {
            c = getastring(imapd_in, imapd_out, &arg);
            if (c == EOF) {
                prot_printf(imapd_out,
                            "%s BAD Missing metadata entry\r\n", tag);
                goto baddata;
            }

            /* add the entry to the list */
            strarray_append(entries, arg.s);

        } while (c == ' ');

        if (c != ')') {
            prot_printf(imapd_out,
                        "%s BAD Missing close paren in metadata entry list \r\n",
                        tag);
            goto baddata;
        }

        if (is_list) *is_list = 0;

        c = prot_getc(imapd_in);
    }
    else {
        /* single entry -- add it to the list */
        prot_ungetc(c, imapd_in);
        c = getastring(imapd_in, imapd_out, &arg);
        if (c == EOF) {
            prot_printf(imapd_out,
                        "%s BAD Missing metadata entry\r\n", tag);
            goto baddata;
        }

        strarray_append(entries, arg.s);

        // It is only not a list if there are no wildcards
        if (!strchr(arg.s, '*') && !strchr(arg.s, '%')) {
            // Not a list
            if (is_list) *is_list = 0;
        }
    }

    if (c == ' ' || c == '\r' || c == ')') return c;

  baddata:
    if (c != EOF) prot_ungetc(c, imapd_in);
    return EOF;
}

/*
 * Parse annotate store data.
 *
 * This is a generic routine which parses just the annotation data.
 * Any surrounding command text must be parsed elsewhere, ie,
 * SETANNOTATION, STORE, APPEND.
 *
 * Also parse RFC5257 per-message annotation store data, which
 * is almost identical but differs in that entry names and attrib
 * names are astrings rather than strings, and that the whole set
 * of data *must* be enclosed in parentheses.
 */

static int parse_annotate_store_data(const char *tag,
                                     int permessage_flag,
                                     struct entryattlist **entryatts)
{
    int c, islist = 0;
    static struct buf entry, attrib, value;
    struct attvaluelist *attvalues = NULL;

    *entryatts = NULL;

    c = prot_getc(imapd_in);
    if (c == EOF) {
        prot_printf(imapd_out,
                    "%s BAD Missing annotation entry\r\n", tag);
        goto baddata;
    }
    else if (c == '(') {
        /* entry list */
        islist = 1;
    }
    else if (permessage_flag) {
        prot_printf(imapd_out,
                    "%s BAD Missing paren for annotation entry\r\n", tag);
        goto baddata;
    }
    else {
        /* single entry -- put the char back */
        prot_ungetc(c, imapd_in);
    }

    do {
        /* get entry */
        if (permessage_flag)
            c = getastring(imapd_in, imapd_out, &entry);
        else
            c = getqstring(imapd_in, imapd_out, &entry);
        if (c == EOF) {
            prot_printf(imapd_out,
                        "%s BAD Missing annotation entry\r\n", tag);
            goto baddata;
        }

        /* parse att-value list */
        if (c != ' ' || (c = prot_getc(imapd_in)) != '(') {
            prot_printf(imapd_out,
                        "%s BAD Missing annotation attribute-values list\r\n",
                        tag);
            goto baddata;
        }

        do {
            /* get attrib */
            if (permessage_flag)
                c = getastring(imapd_in, imapd_out, &attrib);
            else
                c = getqstring(imapd_in, imapd_out, &attrib);
            if (c == EOF) {
                prot_printf(imapd_out,
                            "%s BAD Missing annotation attribute\r\n", tag);
                goto baddata;
            }

            /* get value */
            if (c != ' ') {
                prot_printf(imapd_out,
                            "%s BAD Missing annotation value\r\n", tag);
                goto baddata;
            }
            c = getbnstring(imapd_in, imapd_out, &value);
            if (c == EOF) {
                prot_printf(imapd_out,
                            "%s BAD Missing annotation value\r\n", tag);
                goto baddata;
            }

            /* add the attrib-value pair to the list */
            appendattvalue(&attvalues, attrib.s, &value);

        } while (c == ' ');

        if (c != ')') {
            prot_printf(imapd_out,
                        "%s BAD Missing close paren in annotation "
                        "attribute-values list\r\n", tag);
            goto baddata;
        }

        /* add the entry to the list */
        appendentryatt(entryatts, entry.s, attvalues);
        attvalues = NULL;

        c = prot_getc(imapd_in);

    } while (c == ' ');

    if (islist) {
        if (c != ')') {
            prot_printf(imapd_out,
                        "%s BAD Missing close paren in annotation entry list \r\n",
                        tag);
            goto baddata;
        }

        c = prot_getc(imapd_in);
    }

    return c;

  baddata:
    if (attvalues) freeattvalues(attvalues);
    if (c != EOF) prot_ungetc(c, imapd_in);
    return EOF;
}

/*
 * Parse metadata store data.
 *
 * This is a generic routine which parses just the annotation data.
 * Any surrounding command text must be parsed elsewhere, ie,
 * SETANNOTATION, STORE, APPEND.
 */
static int parse_metadata_store_data(const char *tag,
                                     struct entryattlist **entryatts)
{
    int c;
    const char *name;
    const char *att;
    static struct buf entry, value;
    struct attvaluelist *attvalues = NULL;
    struct entryattlist *entryp;
    int need_add;

    *entryatts = NULL;

    c = prot_getc(imapd_in);
    if (c != '(') {
        prot_printf(imapd_out,
                    "%s BAD Missing metadata entry list\r\n", tag);
        goto baddata;
    }

    do {
        /* get entry */
        c = getastring(imapd_in, imapd_out, &entry);
        if (c != ' ') {
            prot_printf(imapd_out,
                        "%s BAD Missing metadata entry\r\n", tag);
            goto baddata;
        }
        lcase(entry.s);

        /* get value */
        c = getbnstring(imapd_in, imapd_out, &value);
        if (c == EOF) {
            prot_printf(imapd_out,
                        "%s BAD Missing metadata value\r\n", tag);
            goto baddata;
        }

        if (!strncmp(entry.s, "/private", 8) &&
            (entry.s[8] == '\0' || entry.s[8] == '/')) {
            att = "value.priv";
            name = entry.s + 8;
        }
        else if (!strncmp(entry.s, "/shared", 7) &&
                 (entry.s[7] == '\0' || entry.s[7] == '/')) {
            att = "value.shared";
            name = entry.s + 7;
        }
        else {
            prot_printf(imapd_out,
                        "%s BAD entry must begin with /shared or /private\r\n",
                        tag);
            goto baddata;
        }

        need_add = 1;
        for (entryp = *entryatts; entryp; entryp = entryp->next) {
            if (strcmp(entryp->entry, name)) continue;
            /* it's a match, have to append! */
            appendattvalue(&entryp->attvalues, att, &value);
            need_add = 0;
            break;
        }
        if (need_add) {
            appendattvalue(&attvalues, att, &value);
            appendentryatt(entryatts, name, attvalues);
            attvalues = NULL;
        }
    } while (c == ' ');

    if (c != ')') {
        prot_printf(imapd_out,
                    "%s BAD Missing close paren in annotation entry list \r\n",
                    tag);
        goto baddata;
    }

    c = prot_getc(imapd_in);

    return c;

  baddata:
    if (attvalues) freeattvalues(attvalues);
    if (c != EOF) prot_ungetc(c, imapd_in);
    return EOF;
}

static void getannotation_response(const char *mboxname,
                                   uint32_t uid
                                        __attribute__((unused)),
                                   const char *entry,
                                   struct attvaluelist *attvalues,
                                   void *rock __attribute__((unused)))
{
    int sep = '(';
    struct attvaluelist *l;
    char *extname = mboxname_to_external(mboxname, &imapd_namespace, imapd_userid);

    prot_printf(imapd_out, "* ANNOTATION ");
    prot_printastring(imapd_out, extname);
    prot_putc(' ', imapd_out);
    prot_printstring(imapd_out, entry);
    prot_putc(' ', imapd_out);
    for (l = attvalues ; l ; l = l->next) {
        prot_putc(sep, imapd_out);
        sep = ' ';
        prot_printstring(imapd_out, l->attrib);
        prot_putc(' ',  imapd_out);
        prot_printmap(imapd_out, l->value.s, l->value.len);
    }
    prot_printf(imapd_out, ")\r\n");
    free(extname);
}

struct annot_fetch_rock
{
    strarray_t *entries;
    strarray_t *attribs;
    annotate_fetch_cb_t callback;
    void *cbrock;
};

static int annot_fetch_cb(annotate_state_t *astate, void *rock)
{
    struct annot_fetch_rock *arock = rock;
    return annotate_state_fetch(astate, arock->entries, arock->attribs,
                                arock->callback, arock->cbrock);
}

struct annot_store_rock
{
    struct entryattlist *entryatts;
};

static int annot_store_cb(annotate_state_t *astate, void *rock)
{
    struct annot_store_rock *arock = rock;
    return annotate_state_store(astate, arock->entryatts);
}

/*
 * Common code used to apply a function to every mailbox which matches
 * a mailbox pattern, with an annotate_state_t* set up to point to the
 * mailbox.
 */

struct apply_rock {
    annotate_state_t *state;
    int (*proc)(annotate_state_t *, void *data);
    void *data;
    char lastname[MAX_MAILBOX_PATH+1];
    unsigned int nseen;
};

static int apply_cb(const char *name, int matchlen,
                    int maycreate __attribute__((unused)), void* rock)
{
    struct apply_rock *arock = (struct apply_rock *)rock;
    annotate_state_t *state = arock->state;
    mbentry_t *mbentry = NULL;
    int r;

    /* Suppress any output of a partial match */
    if (name[matchlen])
        return 0;

    strlcpy(arock->lastname, name, sizeof(arock->lastname));
    arock->lastname[matchlen] = '\0';

    r = 0;
    if (mboxlist_lookup(name, &mbentry, NULL))
        goto out;

    // Store the external name in the mbentry as ext_name, for later reference
    char *extname = mboxname_to_external(name, &imapd_namespace, imapd_userid);
    // malloc extra-long to have room for pattern shenanigans later
    mbentry->ext_name = xmalloc(strlen(extname)+1);
    strcpy(mbentry->ext_name, extname);
    free(extname);

    r = annotate_state_set_mailbox_mbe(state, mbentry);
    if (r)
        goto out;

    r = arock->proc(state, arock->data);
    arock->nseen++;

out:
    mboxlist_entry_free(&mbentry);
    return r;
}

static int apply_mailbox_pattern(annotate_state_t *state,
                                 const char *pattern,
                                 int (*proc)(annotate_state_t *, void *),
                                 void *data)
{
    struct apply_rock arock;
    int r = 0;

    memset(&arock, 0, sizeof(arock));
    arock.state = state;
    arock.proc = proc;
    arock.data = data;

    r = mboxlist_findall(&imapd_namespace,
                         pattern,
                         imapd_userisadmin || imapd_userisproxyadmin,
                         imapd_userid,
                         imapd_authstate,
                         apply_cb, &arock);

    if (!r && !arock.nseen)
        r = IMAP_MAILBOX_NONEXISTENT;

    return r;
}

static int apply_mailbox_array(annotate_state_t *state,
                               const strarray_t *mboxes,
                               int (*proc)(annotate_state_t *, void *),
                               void *rock)
{
    int i;
    mbentry_t *mbentry = NULL;
    char *intname = NULL;
    int r = 0;

    for (i = 0 ; i < mboxes->count ; i++) {
        intname = mboxname_from_external(strarray_nth(mboxes, i), &imapd_namespace, imapd_userid);

        r = mboxlist_lookup(intname, &mbentry, NULL);
        if (r)
            break;

        r = annotate_state_set_mailbox_mbe(state, mbentry);
        if (r)
            break;

        r = proc(state, rock);
        if (r)
            break;

        mboxlist_entry_free(&mbentry);
        free(intname);
        intname = NULL;
    }

    mboxlist_entry_free(&mbentry);
    free(intname);

    return r;
}


/*
 * Perform a GETANNOTATION command
 *
 * The command has been parsed up to the entries
 */
static void cmd_getannotation(const char *tag, char *mboxpat)
{
    int c, r = 0;
    strarray_t entries = STRARRAY_INITIALIZER;
    strarray_t attribs = STRARRAY_INITIALIZER;
    annotate_state_t *astate = NULL;

    c = parse_annotate_fetch_data(tag, /*permessage_flag*/0, &entries, &attribs);
    if (c == EOF) {
        eatline(imapd_in, c);
        goto freeargs;
    }

    /* check for CRLF */
    if (c == '\r') c = prot_getc(imapd_in);
    if (c != '\n') {
        prot_printf(imapd_out,
                    "%s BAD Unexpected extra arguments to Getannotation\r\n",
                    tag);
        eatline(imapd_in, c);
        goto freeargs;
    }

    astate = annotate_state_new();
    annotate_state_set_auth(astate,
                            imapd_userisadmin || imapd_userisproxyadmin,
                            imapd_userid, imapd_authstate);
    if (!*mboxpat) {
        r = annotate_state_set_server(astate);
        if (!r)
            r = annotate_state_fetch(astate, &entries, &attribs,
                                     getannotation_response, NULL);
    }
    else {
        struct annot_fetch_rock arock;
        arock.entries = &entries;
        arock.attribs = &attribs;
        arock.callback = getannotation_response;
        arock.cbrock = NULL;
        r = apply_mailbox_pattern(astate, mboxpat, annot_fetch_cb, &arock);
    }
    /* we didn't write anything */
    annotate_state_abort(&astate);

    imapd_check(NULL, 0);

    if (r) {
        prot_printf(imapd_out, "%s NO %s\r\n", tag, error_message(r));
    } else {
        prot_printf(imapd_out, "%s OK %s\r\n",
                    tag, error_message(IMAP_OK_COMPLETED));
    }

 freeargs:
    strarray_fini(&entries);
    strarray_fini(&attribs);
}

static void getmetadata_response(const char *mboxname,
                                 uint32_t uid __attribute__((unused)),
                                 const char *entry,
                                 struct attvaluelist *attvalues,
                                 void *rock)
{
    struct getmetadata_options *opts = (struct getmetadata_options *)rock;

    if (strcmpsafe(mboxname, opts->lastname) || !entry) {
        if (opts->items.count) {
            char *extname = NULL;
            size_t i;
            if (opts->lastname)
                extname = mboxname_to_external(opts->lastname, &imapd_namespace, imapd_userid);
            else
                extname = xstrdup("");
            prot_printf(imapd_out, "* METADATA ");
            prot_printastring(imapd_out, extname);
            prot_putc(' ', imapd_out);
            for (i = 0; i + 1 < opts->items.count; i+=2) {
                prot_putc(i ? ' ' : '(', imapd_out);
                const struct buf *key = bufarray_nth(&opts->items, i);
                prot_printmap(imapd_out, key->s, key->len);
                prot_putc(' ', imapd_out);
                const struct buf *val = bufarray_nth(&opts->items, i+1);
                prot_printmap(imapd_out, val->s, val->len);
            }
            prot_printf(imapd_out, ")\r\n");
            free(extname);
        }
        free(opts->lastname);
        opts->lastname = xstrdupnull(mboxname);
        bufarray_fini(&opts->items);
    }

    struct attvaluelist *l;
    struct buf buf = BUF_INITIALIZER;

    for (l = attvalues ; l ; l = l->next) {
        /* size check */
        if (opts->maxsize && l->value.len >= opts->maxsize) {
            if (l->value.len > opts->biggest) opts->biggest = l->value.len;
            continue;
        }
        /* check if it's a value we print... */
        buf_reset(&buf);
        if (!strcmp(l->attrib, "value.shared"))
            buf_appendcstr(&buf, "/shared");
        else if (!strcmp(l->attrib, "value.priv"))
            buf_appendcstr(&buf, "/private");
        else
            continue;
        buf_appendcstr(&buf, entry);

        bufarray_append(&opts->items, &buf);
        bufarray_append(&opts->items, &l->value);
    }
    buf_free(&buf);
}

static int parse_getmetadata_options(const strarray_t *sa,
                                     struct getmetadata_options *opts)
{
    int i;
    int n = 0;
    struct getmetadata_options dummy = OPTS_INITIALIZER;

    if (!opts) opts = &dummy;

    for (i = 0 ; i < sa->count ; i+=2) {
        const char *option = sa->data[i];
        const char *value = sa->data[i+1];
        if (!value)
            return -1;
        if (!strcasecmp(option, "MAXSIZE")) {
            char *end = NULL;
            /* we add one so that it's "less than" maxsize
             * and zero works but is still true */
            opts->maxsize = strtoul(value, &end, 10) + 1;
            if (!end || *end || end == value)
                return -1;
            n++;
        }
        else if (!strcasecmp(option, "DEPTH")) {
            if (!strcmp(value, "0"))
                opts->depth = 0;
            else if (!strcmp(value, "1"))
                opts->depth = 1;
            else if (!strcasecmp(value, "infinity"))
                opts->depth = -1;
            else
                return -1;
            n++;
        }
        else {
            return 0;
        }
    }

    return n;
}

static int _metadata_to_annotate(const strarray_t *entries,
                                 strarray_t *newa, strarray_t *newe,
                                 const char *tag, int depth)
{
    int i;
    int have_shared = 0;
    int have_private = 0;

    /* we need to rewrite the entries and attribs to match the way that
     * the old annotation system works. */
    for (i = 0 ; i < entries->count ; i++) {
        char *ent = entries->data[i];
        char entry[MAX_MAILBOX_NAME+1];

        lcase(ent);
        /* there's no way to perfect this - unfortunately - the old style
         * syntax doesn't support everything.  XXX - will be nice to get
         * rid of this... */
        if (!strncmp(ent, "/private", 8) &&
            (ent[8] == '\0' || ent[8] == '/')) {
            xstrncpy(entry, ent + 8, MAX_MAILBOX_NAME);
            have_private = 1;
        }
        else if (!strncmp(ent, "/shared", 7) &&
                 (ent[7] == '\0' || ent[7] == '/')) {
            xstrncpy(entry, ent + 7, MAX_MAILBOX_NAME);
            have_shared = 1;
        }
        else {
            if (tag)
                prot_printf(imapd_out,
                            "%s BAD entry must begin with /shared or /private\r\n",
                            tag);
            return IMAP_NO_NOSUCHMSG;
        }
        strarray_append(newe, entry);
        if (depth == 1) {
            strncat(entry, "/%", MAX_MAILBOX_NAME);
            strarray_append(newe, entry);
        }
        else if (depth == -1) {
            strncat(entry, "/*", MAX_MAILBOX_NAME);
            strarray_append(newe, entry);
        }
    }

    if (have_private) strarray_append(newa, "value.priv");
    if (have_shared) strarray_append(newa, "value.shared");

    return 0;
}

/*
 * Perform a GETMETADATA command
 *
 * The command has been parsed up to the mailbox
 */
static void cmd_getmetadata(const char *tag)
{
    int c, r = 0;
    strarray_t lists[3] = { STRARRAY_INITIALIZER,
                            STRARRAY_INITIALIZER,
                            STRARRAY_INITIALIZER };
    int is_list[3] = { 1, 1, 1 };
    int nlists = 0;
    strarray_t *options = NULL;
    strarray_t *mboxes = NULL;
    strarray_t *entries = NULL;
    strarray_t newe = STRARRAY_INITIALIZER;
    strarray_t newa = STRARRAY_INITIALIZER;
    struct buf arg1 = BUF_INITIALIZER;
    int mbox_is_pattern = 0;
    struct getmetadata_options opts = OPTS_INITIALIZER;
    annotate_state_t *astate = NULL;

    while (nlists < 3)
    {
        c = parse_metadata_string_or_list(tag, &lists[nlists], &is_list[nlists]);
        nlists++;
        if (c == '\r' || c == EOF)
            break;
    }

    /* check for CRLF */
    if (c == '\r') {

        c = prot_getc(imapd_in);

        if (c != '\n') {
            prot_printf(imapd_out,
                        "%s BAD Unexpected extra arguments to Getannotation\r\n",
                        tag);
            eatline(imapd_in, c);
            goto freeargs;
        }
    } else {
        // Make sure this line is gone
        eatline(imapd_in, c);
    }

    /*
     * We have three strings or lists of strings.  Now to figure out
     * what's what.  We have two complicating factors.  First, due to
     * a erratum in RFC5464 and our earlier misreading of the document,
     * we historically supported specifying the options *after* the
     * mailbox name.  Second, we have for a few months now supported
     * a non-standard extension where a list of mailbox names could
     * be supplied instead of just a single one.  So we have to apply
     * some rules.  We support the following syntaxes:
     *
     * --- no options
     * mailbox entry
     * mailbox (entries)
     * (mailboxes) entry
     * (mailboxes) (entries)
     *
     * --- options in the correct place (per the ABNF in RFC5464)
     * (options) mailbox entry
     * (options) mailbox (entries)
     * (options) (mailboxes) entry
     * (options) (mailboxes) (entries)
     *
     * --- options in the wrong place (per the examples in RFC5464)
     * mailbox (options) entry
     * mailbox (options) (entries)
     * (mailboxes) (options) entry
     * (mailboxes) (options) (entries)
     */
    if (nlists < 2)
        goto missingargs;
    entries = &lists[nlists-1];     /* entries always last */
    if (nlists == 2) {
        /* no options */
        mboxes = &lists[0];
        mbox_is_pattern = is_list[0];
    }
    if (nlists == 3) {
        /* options, either before or after */
        int r0 = (parse_getmetadata_options(&lists[0], NULL) > 0);
        int r1 = (parse_getmetadata_options(&lists[1], NULL) > 0);
        switch ((r1<<1)|r0) {
        case 0:
            /* neither are valid options */
            goto missingargs;
        case 1:
            /* (options) (mailboxes) */
            options = &lists[0];
            mboxes = &lists[1];
            mbox_is_pattern = is_list[1];
            break;
        case 2:
            /* (mailboxes) (options) */
            mboxes = &lists[0];
            mbox_is_pattern = is_list[0];
            options = &lists[1];
            break;
        case 3:
            /* both appear like valid options */
            prot_printf(imapd_out,
                        "%s BAD Too many option lists for Getmetadata\r\n",
                        tag);
            eatline(imapd_in, c);
            goto freeargs;
        }
    }

    if (options) parse_getmetadata_options(options, &opts);

    if (_metadata_to_annotate(entries, &newa, &newe, tag, opts.depth))
        goto freeargs;

    astate = annotate_state_new();
    annotate_state_set_auth(astate,
                            imapd_userisadmin || imapd_userisproxyadmin,
                            imapd_userid, imapd_authstate);
    if (!mboxes->count || !strcmpsafe(mboxes->data[0], NULL)) {
        r = annotate_state_set_server(astate);
        if (!r)
            r = annotate_state_fetch(astate, &newe, &newa,
                                     getmetadata_response, &opts);
    }
    else {
        struct annot_fetch_rock arock;
        arock.entries = &newe;
        arock.attribs = &newa;
        arock.callback = getmetadata_response;
        arock.cbrock = &opts;
        if (mbox_is_pattern)
            r = apply_mailbox_pattern(astate, mboxes->data[0], annot_fetch_cb, &arock);
        else
            r = apply_mailbox_array(astate, mboxes, annot_fetch_cb, &arock);
    }
    /* we didn't write anything */
    annotate_state_abort(&astate);

    getmetadata_response(NULL, 0, NULL, NULL, &opts);

    imapd_check(NULL, 0);

    if (r) {
        prot_printf(imapd_out, "%s NO %s\r\n", tag, error_message(r));
    } else if (opts.maxsize && opts.biggest > opts.maxsize) {
        prot_printf(imapd_out, "%s OK [METADATA LONGENTRIES %u] %s\r\n",
                    tag, (unsigned)opts.biggest, error_message(IMAP_OK_COMPLETED));
    } else {
        prot_printf(imapd_out, "%s OK %s\r\n",
                    tag, error_message(IMAP_OK_COMPLETED));
    }

freeargs:
    strarray_fini(&lists[0]);
    strarray_fini(&lists[1]);
    strarray_fini(&lists[2]);
    strarray_fini(&newe);
    strarray_fini(&newa);
    buf_free(&arg1);
    return;

missingargs:
    prot_printf(imapd_out, "%s BAD Missing arguments to Getmetadata\r\n", tag);
    eatline(imapd_in, c);
    goto freeargs;
}

/*
 * Perform a SETANNOTATION command
 *
 * The command has been parsed up to the entry-att list
 */
static void cmd_setannotation(const char *tag, char *mboxpat)
{
    int c, r = 0;
    struct entryattlist *entryatts = NULL;
    annotate_state_t *astate = NULL;

    c = parse_annotate_store_data(tag, 0, &entryatts);
    if (c == EOF) {
        eatline(imapd_in, c);
        goto freeargs;
    }

    /* check for CRLF */
    if (c == '\r') c = prot_getc(imapd_in);
    if (c != '\n') {
        prot_printf(imapd_out,
                    "%s BAD Unexpected extra arguments to Setannotation\r\n",
                    tag);
        eatline(imapd_in, c);
        goto freeargs;
    }

    astate = annotate_state_new();
    annotate_state_set_auth(astate, imapd_userisadmin,
                            imapd_userid, imapd_authstate);
    if (!r) {
        if (!*mboxpat) {
            r = annotate_state_set_server(astate);
            if (!r)
                r = annotate_state_store(astate, entryatts);
        }
        else {
            struct annot_store_rock arock;
            arock.entryatts = entryatts;
            r = apply_mailbox_pattern(astate, mboxpat, annot_store_cb, &arock);
        }
    }
    if (!r)
        annotate_state_commit(&astate);
    else
        annotate_state_abort(&astate);

    imapd_check(NULL, 0);

    if (r) {
        prot_printf(imapd_out, "%s NO %s\r\n", tag, error_message(r));
    } else {
        prot_printf(imapd_out, "%s OK %s\r\n", tag,
                    error_message(IMAP_OK_COMPLETED));
    }

  freeargs:
    if (entryatts) freeentryatts(entryatts);
}

/*
 * Perform a SETMETADATA command
 *
 * The command has been parsed up to the entry-att list
 */
static void cmd_setmetadata(const char *tag, char *mboxpat)
{
    int c, r = 0;
    struct entryattlist *entryatts = NULL;
    annotate_state_t *astate = NULL;

    c = parse_metadata_store_data(tag, &entryatts);
    if (c == EOF) {
        eatline(imapd_in, c);
        goto freeargs;
    }

    /* check for CRLF */
    if (c == '\r') c = prot_getc(imapd_in);
    if (c != '\n') {
        prot_printf(imapd_out,
                    "%s BAD Unexpected extra arguments to Setmetadata\r\n",
                    tag);
        eatline(imapd_in, c);
        goto freeargs;
    }

    astate = annotate_state_new();
    annotate_state_set_auth(astate, imapd_userisadmin,
                            imapd_userid, imapd_authstate);
    if (!r) {
        if (!*mboxpat) {
            r = annotate_state_set_server(astate);
            if (!r)
                r = annotate_state_store(astate, entryatts);
        }
        else {
            struct annot_store_rock arock;
            arock.entryatts = entryatts;
            r = apply_mailbox_pattern(astate, mboxpat, annot_store_cb, &arock);
        }
    }
    if (!r)
        r = annotate_state_commit(&astate);
    else
        annotate_state_abort(&astate);

    imapd_check(NULL, 0);

    if (r) {
        prot_printf(imapd_out, "%s NO %s\r\n", tag, error_message(r));
    } else {
        prot_printf(imapd_out, "%s OK %s\r\n", tag,
                    error_message(IMAP_OK_COMPLETED));
    }

  freeargs:
    if (entryatts) freeentryatts(entryatts);
    return;
}


static void cmd_xrunannotator(const char *tag, const char *sequence,
                              int usinguid)
{
    const char *cmd = usinguid ? "UID Xrunannotator" : "Xrunannotator";
    clock_t start = clock();
    char mytime[100];
    int c, r = 0;

    if (backend_current) {
        /* remote mailbox */
        prot_printf(backend_current->out, "%s %s %s ", tag, cmd, sequence);
        if (!pipe_command(backend_current, 65536)) {
            pipe_including_tag(backend_current, tag, 0);
        }
        return;
    }

    /* local mailbox */

    /* we're expecting no more arguments */
    c = prot_getc(imapd_in);
    if (c == '\r') c = prot_getc(imapd_in);
    if (c != '\n') {
        prot_printf(imapd_out, "%s BAD Unexpected extra arguments to %s\r\n", tag, cmd);
        eatline(imapd_in, c);
        return;
    }

    r = index_run_annotator(imapd_index, sequence, usinguid,
                            &imapd_namespace, imapd_userisadmin);

    snprintf(mytime, sizeof(mytime), "%2.3f",
             (clock() - start) / (double) CLOCKS_PER_SEC);

    if (r)
        prot_printf(imapd_out, "%s NO %s (%s sec)\r\n", tag,
                    error_message(r), mytime);
    else
        prot_printf(imapd_out, "%s OK %s (%s sec)\r\n", tag,
                    error_message(IMAP_OK_COMPLETED), mytime);
}


static void cmd_xwarmup(const char *tag)
{
    const char *cmd = "Xwarmup";
    clock_t start = clock();
    char mytime[100];
    struct buf arg = BUF_INITIALIZER;
    int warmup_flags = 0;
    struct seqset *uids = NULL;
    /* We deal with the mboxlist API instead of the index_state API or
     * mailbox API to avoid the overhead of index_open(), which will
     * block while reading all the cyrus.index...we want to be
     * non-blocking */
    struct mboxlist_entry *mbentry = NULL;
    int myrights;
    int c, r = 0;
    char *intname = NULL;

    /* parse arguments: expect <mboxname> '('<warmup-items>')' */

    c = getastring(imapd_in, imapd_out, &arg);
    if (c != ' ') {
syntax_error:
        prot_printf(imapd_out, "%s BAD syntax error in %s\r\n", tag, cmd);
        eatline(imapd_in, c);
        goto out_noprint;
    }

    intname = mboxname_from_external(arg.s, &imapd_namespace, imapd_userid);
    r = mboxlist_lookup(intname, &mbentry, NULL);
    if (r) goto out;

    /* Do a permissions check to avoid server DoS opportunity.  But we
     * only need read permission to warmup a mailbox.  Also, be careful
     * to avoid telling the client about the existance of mailboxes to
     * which he doesn't have LOOKUP rights. */
    r = IMAP_PERMISSION_DENIED;
    myrights = (mbentry->acl ? cyrus_acl_myrights(imapd_authstate, mbentry->acl) : 0);
    if (imapd_userisadmin)
        r = 0;
    else if (!(myrights & ACL_LOOKUP))
        r = IMAP_MAILBOX_NONEXISTENT;
    else if (myrights & ACL_READ)
        r = 0;
    if (r) goto out;

    if (mbentry->mbtype & MBTYPE_REMOTE) {
        /* remote mailbox */
        struct backend *be;

        be = proxy_findserver(mbentry->server, &imap_protocol,
                              proxy_userid, &backend_cached,
                              &backend_current, &backend_inbox, imapd_in);
        if (!be) {
            r = IMAP_SERVER_UNAVAILABLE;
            goto out;
        }

        prot_printf(be->out, "%s %s %s ", tag, cmd, arg.s);
        if (!pipe_command(backend_current, 65536)) {
            pipe_including_tag(backend_current, tag, 0);
        }
        goto out;
    }
    /* local mailbox */

    /* parse the arguments after the mailbox */

    c = prot_getc(imapd_in);
    if (c != '(') goto syntax_error;

    for (;;) {
        c = getword(imapd_in, &arg);
        if (arg.len) {
            if (!strcasecmp(arg.s, "index"))
                warmup_flags |= WARMUP_INDEX;
            else if (!strcasecmp(arg.s, "conversations"))
                warmup_flags |= WARMUP_CONVERSATIONS;
            else if (!strcasecmp(arg.s, "annotations"))
                warmup_flags |= WARMUP_ANNOTATIONS;
            else if (!strcasecmp(arg.s, "folderstatus"))
                warmup_flags |= WARMUP_FOLDERSTATUS;
            else if (!strcasecmp(arg.s, "search"))
                warmup_flags |= WARMUP_SEARCH;
            else if (!strcasecmp(arg.s, "uids")) {
                if (c != ' ') goto syntax_error;
                c = getword(imapd_in, &arg);
                if (c == EOF) goto syntax_error;
                if (!imparse_issequence(arg.s)) goto syntax_error;
                uids = seqset_parse(arg.s, NULL, /*maxval*/0);
                if (!uids) goto syntax_error;
            }
            else if (!strcasecmp(arg.s, "all"))
                warmup_flags |= WARMUP_ALL;
            else
                goto syntax_error;
        }
        if (c == ')')
            break;
        if (c != ' ') goto syntax_error;
    }

    /* we're expecting no more arguments */
    c = prot_getc(imapd_in);
    if (c == '\r') c = prot_getc(imapd_in);
    if (c != '\n') goto syntax_error;

    r = index_warmup(mbentry, warmup_flags, uids);

out:
    snprintf(mytime, sizeof(mytime), "%2.3f",
             (clock() - start) / (double) CLOCKS_PER_SEC);

    if (r)
        prot_printf(imapd_out, "%s NO %s (%s sec)\r\n", tag,
                    error_message(r), mytime);
    else
        prot_printf(imapd_out, "%s OK %s (%s sec)\r\n", tag,
                    error_message(IMAP_OK_COMPLETED), mytime);

out_noprint:
    mboxlist_entry_free(&mbentry);
    free(intname);
    buf_free(&arg);
    if (uids) seqset_free(uids);
}

static void free_snippetargs(struct snippetargs **sap)
{
    while (*sap) {
        struct snippetargs *sa = *sap;
        *sap = sa->next;
        free(sa->mboxname);
        free(sa->uids.data);
        free(sa);
    }
}

static int get_snippetargs(struct snippetargs **sap)
{
    int c;
    struct snippetargs **prevp = sap;
    struct snippetargs *sa = NULL;
    struct buf arg = BUF_INITIALIZER;
    uint32_t uid;
    char *intname = NULL;

    c = prot_getc(imapd_in);
    if (c != '(') goto syntax_error;

    for (;;) {
        c = prot_getc(imapd_in);
        if (c == ')') break;
        if (c != '(') goto syntax_error;

        c = getastring(imapd_in, imapd_out, &arg);
        if (c != ' ') goto syntax_error;

        intname = mboxname_from_external(buf_cstring(&arg), &imapd_namespace, imapd_userid);

        /* allocate a new snippetargs */
        sa = xzmalloc(sizeof(struct snippetargs));
        sa->mboxname = xstrdup(intname);
        /* append to the list */
        *prevp = sa;
        prevp = &sa->next;

        c = getuint32(imapd_in, &sa->uidvalidity);
        if (c != ' ') goto syntax_error;

        c = prot_getc(imapd_in);
        if (c != '(') break;
        for (;;) {
            c = getuint32(imapd_in, &uid);
            if (c != ' ' && c != ')') goto syntax_error;
            if (sa->uids.count + 1 > sa->uids.alloc) {
                sa->uids.alloc += 64;
                sa->uids.data = xrealloc(sa->uids.data,
                                         sizeof(uint32_t) * sa->uids.alloc);
            }
            sa->uids.data[sa->uids.count++] = uid;
            if (c == ')') break;
        }

        c = prot_getc(imapd_in);
        if (c != ')') goto syntax_error;
    }

    c = prot_getc(imapd_in);
    if (c != ' ') goto syntax_error;

out:
    buf_free(&arg);
    return c;

syntax_error:
    free_snippetargs(sap);
    free(intname);
    c = EOF;
    goto out;
}

static void cmd_dump(char *tag, char *name, int uid_start)
{
    int r = 0;
    struct mailbox *mailbox = NULL;

    /* administrators only please */
    if (!imapd_userisadmin)
        r = IMAP_PERMISSION_DENIED;

    char *intname = mboxname_from_external(name, &imapd_namespace, imapd_userid);

    if (!r) r = mailbox_open_irl(intname, &mailbox);

    if (!r) r = dump_mailbox(tag, mailbox, uid_start, MAILBOX_MINOR_VERSION,
                             imapd_in, imapd_out, imapd_authstate);

    if (r) {
        prot_printf(imapd_out, "%s NO %s\r\n", tag, error_message(r));
    } else {
        prot_printf(imapd_out, "%s OK %s\r\n", tag,
                    error_message(IMAP_OK_COMPLETED));
    }

    if (mailbox) mailbox_close(&mailbox);
    free(intname);
}

static void cmd_undump(char *tag, char *name)
{
    int r = 0;
    char *intname = mboxname_from_external(name, &imapd_namespace, imapd_userid);

    /* administrators only please */
    if (!imapd_userisadmin)
        r = IMAP_PERMISSION_DENIED;

    if (!r) r = mlookup(tag, name, intname, NULL);

    if (!r) r = undump_mailbox(intname, imapd_in, imapd_out, imapd_authstate);

    if (r) {
        prot_printf(imapd_out, "%s NO %s%s\r\n",
                    tag,
                    (r == IMAP_MAILBOX_NONEXISTENT &&
                     mboxlist_createmailboxcheck(intname, 0, 0,
                                                 imapd_userisadmin,
                                                 imapd_userid, imapd_authstate,
                                                 NULL, NULL, 0) == 0)
                    ? "[TRYCREATE] " : "", error_message(r));
    } else {
        prot_printf(imapd_out, "%s OK %s\r\n", tag,
                    error_message(IMAP_OK_COMPLETED));
    }
    free(intname);
}

static int getresult(struct protstream *p, const char *tag)
{
    char buf[4096];
    char *str = (char *) buf;

    while(1) {
        if (!prot_fgets(str, sizeof(buf), p)) {
            return IMAP_SERVER_UNAVAILABLE;
        }
        if (!strncmp(str, tag, strlen(tag))) {
            str += strlen(tag);
            if(!*str) {
                /* We got a tag, but no response */
                return IMAP_SERVER_UNAVAILABLE;
            }
            str++;
            if (!strncasecmp(str, "OK ", 3)) { return 0; }
            if (!strncasecmp(str, "NO ", 3)) { return IMAP_REMOTE_DENIED; }
            return IMAP_SERVER_UNAVAILABLE; /* huh? */
        }
        /* skip this line, we don't really care */
    }
}

/* given 2 protstreams and a mailbox, gets the acl and then wipes it */
static int trashacl(struct protstream *pin, struct protstream *pout,
                    char *mailbox)
{
    int i=0, j=0;
    char tagbuf[128];
    int c;              /* getword() returns an int */
    struct buf cmd, tmp, user;
    int r = 0;

    memset(&cmd, 0, sizeof(struct buf));
    memset(&tmp, 0, sizeof(struct buf));
    memset(&user, 0, sizeof(struct buf));

    prot_printf(pout, "ACL0 GETACL {" SIZE_T_FMT "+}\r\n%s\r\n",
                strlen(mailbox), mailbox);

    while(1) {
        c = prot_getc(pin);
        if (c != '*') {
            prot_ungetc(c, pin);
            r = getresult(pin, "ACL0");
            break;
        }

        c = prot_getc(pin);  /* skip SP */
        c = getword(pin, &cmd);
        if (c == EOF) {
            r = IMAP_SERVER_UNAVAILABLE;
            break;
        }

        if (!strncmp(cmd.s, "ACL", 3)) {
            while(c != '\n') {
                /* An ACL response, we should send a DELETEACL command */
                c = getastring(pin, pout, &tmp);
                if (c == EOF) {
                    r = IMAP_SERVER_UNAVAILABLE;
                    goto cleanup;
                }

                if(c == '\r') {
                    c = prot_getc(pin);
                    if(c != '\n') {
                        r = IMAP_SERVER_UNAVAILABLE;
                        goto cleanup;
                    }
                }
                if(c == '\n') break;  /* end of * ACL */

                c = getastring(pin, pout, &user);
                if (c == EOF) {
                    r = IMAP_SERVER_UNAVAILABLE;
                    goto cleanup;
                }

                snprintf(tagbuf, sizeof(tagbuf), "ACL%d", ++i);

                prot_printf(pout, "%s DELETEACL {" SIZE_T_FMT "+}\r\n%s"
                            " {" SIZE_T_FMT "+}\r\n%s\r\n",
                            tagbuf, strlen(mailbox), mailbox,
                            strlen(user.s), user.s);
                if(c == '\r') {
                    c = prot_getc(pin);
                    if(c != '\n') {
                        r = IMAP_SERVER_UNAVAILABLE;
                        goto cleanup;
                    }
                }
                /* if the next character is \n, we'll exit the loop */
            }
        }
        else {
            /* skip this line, we don't really care */
            eatline(pin, c);
        }
    }

    cleanup:

    /* Now cleanup after all the DELETEACL commands */
    if(!r) {
        while(j < i) {
            snprintf(tagbuf, sizeof(tagbuf), "ACL%d", ++j);
            r = getresult(pin, tagbuf);
            if (r) break;
        }
    }

    if(r) eatline(pin, c);

    buf_free(&user);
    buf_free(&tmp);
    buf_free(&cmd);

    return r;
}

static int dumpacl(struct protstream *pin, struct protstream *pout,
                   const char *mboxname, const char *acl_in)
{
    int r = 0;
    char tag[128];
    int tagnum = 1;
    char *rights, *nextid;
    char *acl_safe = acl_in ? xstrdup(acl_in) : NULL;
    char *acl = acl_safe;

    while (acl) {
        rights = strchr(acl, '\t');
        if (!rights) break;
        *rights++ = '\0';

        nextid = strchr(rights, '\t');
        if (!nextid) break;
        *nextid++ = '\0';

        snprintf(tag, sizeof(tag), "SACL%d", tagnum++);

        prot_printf(pout, "%s SETACL {" SIZE_T_FMT "+}\r\n%s"
                    " {" SIZE_T_FMT "+}\r\n%s {" SIZE_T_FMT "+}\r\n%s\r\n",
                    tag,
                    strlen(mboxname), mboxname,
                    strlen(acl), acl,
                    strlen(rights), rights);

        r = getresult(pin, tag);
        if (r) break;

        acl = nextid;
    }

    if(acl_safe) free(acl_safe);

    return r;
}

enum {
    XFER_DEACTIVATED = 1,
    XFER_REMOTE_CREATED,
    XFER_LOCAL_MOVING,
    XFER_UNDUMPED,
};

struct xfer_item {
    mbentry_t *mbentry;
    char extname[MAX_MAILBOX_NAME];
    struct mailbox *mailbox;
    int state;
    struct xfer_item *next;
};

struct xfer_header {
    mupdate_handle *mupdate_h;
    struct backend *be;
    int remoteversion;
    unsigned long use_replication;
    struct buf tagbuf;
    char *userid;
    char *toserver;
    char *topart;
    struct seen *seendb;
    struct xfer_item *items;
};

static int xfer_mupdate(struct xfer_header *xfer, int isactivate,
                        const char *mboxname, const char *part,
                        const char *servername, const char *acl)
{
    char buf[MAX_PARTITION_LEN+HOSTNAME_SIZE+2];
    int retry = 0;
    int r = 0;

    /* no mupdate handle */
    if (!xfer->mupdate_h)
        return 0;

    snprintf(buf, sizeof(buf), "%s!%s", servername, part);

retry:
    /* make the change */
    if (isactivate)
        r = mupdate_activate(xfer->mupdate_h, mboxname, buf, acl);
    else
        r = mupdate_deactivate(xfer->mupdate_h, mboxname, buf);

    if (r && !retry) {
        syslog(LOG_INFO, "MUPDATE: lost connection, retrying");
        mupdate_disconnect(&xfer->mupdate_h);
        r = mupdate_connect(config_mupdate_server, NULL,
                            &xfer->mupdate_h, NULL);
        retry = 1;
        goto retry;
    }

    return r;
}

/* nothing you can do about failures, just try to clean up */
static void xfer_done(struct xfer_header **xferptr)
{
    struct xfer_header *xfer = *xferptr;
    struct xfer_item *item, *next;

    syslog(LOG_INFO, "XFER: disconnecting from servers");

    /* remove items */
    item = xfer->items;
    while (item) {
        next = item->next;
        mboxlist_entry_free(&item->mbentry);
        free(item);
        item = next;
    }

    /* disconnect */
    if (xfer->mupdate_h) mupdate_disconnect(&xfer->mupdate_h);
    if (xfer->be) backend_disconnect(xfer->be);
    free(xfer->toserver);
    free(xfer->topart);
    free(xfer->userid);

    seen_close(&xfer->seendb);

    buf_free(&xfer->tagbuf);

    free(xfer);

    *xferptr = NULL;
}

static int backend_version(struct backend *be)
{
    const char *minor;

    /* It's like looking in the mirror and not suffering from schizophrenia */
    if (strstr(be->banner, cyrus_version())) {
        return MAILBOX_MINOR_VERSION;
    }

    /* master branch? */
    if (strstr(be->banner, "Cyrus IMAP 3.0")) {
        return 13;
    }

    /* version 2.5 is 13 */
    if (strstr(be->banner, "Cyrus IMAP 2.5.")
     || strstr(be->banner, "Cyrus IMAP Murder 2.5.")
     || strstr(be->banner, "git2.5.")) {
        return 13;
    }

    /* version 2.4 was all 12 */
    if (strstr(be->banner, "v2.4.") || strstr(be->banner, "git2.4.")) {
        return 12;
    }

    minor = strstr(be->banner, "v2.3.");
    if (!minor) return 6;

    /* at least version 2.3.10 */
    if (minor[1] != ' ') {
        return 10;
    }
    /* single digit version, figure out which */
    switch (minor[0]) {
    case '0':
    case '1':
    case '2':
    case '3':
        return 7;
        break;

    case '4':
    case '5':
    case '6':
        return 8;
        break;

    case '7':
    case '8':
    case '9':
        return 9;
        break;
    }

    /* fallthrough, shouldn't happen */
    return 6;
}

static int xfer_init(const char *toserver, const char *topart,
                     struct xfer_header **xferptr)
{
    struct xfer_header *xfer = xzmalloc(sizeof(struct xfer_header));
    int r;

    syslog(LOG_INFO, "XFER: connecting to server '%s'", toserver);

    /* Get a connection to the remote backend */
    xfer->be = backend_connect(NULL, toserver, &imap_protocol,
                               "", NULL, NULL, -1);
    if (!xfer->be) {
        syslog(LOG_ERR, "Failed to connect to server '%s'", toserver);
        r = IMAP_SERVER_UNAVAILABLE;
        goto fail;
    }

    xfer->remoteversion = backend_version(xfer->be);
    if (xfer->be->capability & CAPA_REPLICATION) {
        syslog(LOG_INFO, "XFER: destination supports replication");
        xfer->use_replication = 1;

        /* attach our IMAP tag buffer to our protstreams as userdata */
        xfer->be->in->userdata = xfer->be->out->userdata = &xfer->tagbuf;
    }

    xfer->toserver = xstrdup(toserver);
    xfer->topart = xstrdup(topart);
    xfer->seendb = NULL;

    /* connect to mupdate server if configured */
    if (config_mupdate_server) {
        syslog(LOG_INFO, "XFER: connecting to mupdate '%s'",
               config_mupdate_server);

        r = mupdate_connect(config_mupdate_server, NULL,
                            &xfer->mupdate_h, NULL);
        if (r) {
            syslog(LOG_INFO, "Failed to connect to mupdate '%s'",
                   config_mupdate_server);
            goto fail;
        }
    }

    *xferptr = xfer;
    return 0;

fail:
    xfer_done(&xfer);
    return r;
}

static int xfer_localcreate(struct xfer_header *xfer)
{
    struct xfer_item *item;
    int r;

    syslog(LOG_INFO, "XFER: creating mailboxes on destination");

    for (item = xfer->items; item; item = item->next) {
        if (xfer->topart) {
            /* need to send partition as an atom */
            prot_printf(xfer->be->out, "LC1 LOCALCREATE {" SIZE_T_FMT "+}\r\n%s %s\r\n",
                        strlen(item->extname), item->extname, xfer->topart);
        } else {
            prot_printf(xfer->be->out, "LC1 LOCALCREATE {" SIZE_T_FMT "+}\r\n%s\r\n",
                        strlen(item->extname), item->extname);
        }
        r = getresult(xfer->be->in, "LC1");
        if (r) {
            syslog(LOG_ERR, "Could not move mailbox: %s, LOCALCREATE failed",
                   item->mbentry->name);
            return r;
        }

        item->state = XFER_REMOTE_CREATED;
    }

    return 0;
}

static int xfer_backport_seen_item(struct xfer_item *item,
                                   struct seen *seendb)
{
    struct mailbox *mailbox = item->mailbox;
    struct seqset *outlist = NULL;
    const struct index_record *record;
    struct seendata sd = SEENDATA_INITIALIZER;
    int r;

    outlist = seqset_init(mailbox->i.last_uid, SEQ_MERGE);

    struct mailbox_iter *iter = mailbox_iter_init(mailbox, 0, ITER_SKIP_EXPUNGED);

    while ((record = mailbox_iter_step(iter))) {
        if (record->system_flags & FLAG_SEEN)
            seqset_add(outlist, record->uid, 1);
        else
            seqset_add(outlist, record->uid, 0);
    }

    mailbox_iter_done(&iter);

    sd.lastread = mailbox->i.recenttime;
    sd.lastuid = mailbox->i.recentuid;
    sd.lastchange = mailbox->i.last_appenddate;
    sd.seenuids = seqset_cstring(outlist);
    if (!sd.seenuids) sd.seenuids = xstrdup("");

    r = seen_write(seendb, mailbox->uniqueid, &sd);

    seen_freedata(&sd);
    seqset_free(outlist);

    return r;
}

static int xfer_deactivate(struct xfer_header *xfer)
{
    struct xfer_item *item;
    int r;

    syslog(LOG_INFO, "XFER: deactivating mailboxes");

    /* Step 3: mupdate.DEACTIVATE(mailbox, newserver) */
    for (item = xfer->items; item; item = item->next) {
        r = xfer_mupdate(xfer, 0, item->mbentry->name, item->mbentry->partition,
                         config_servername, item->mbentry->acl);
        if (r) {
            syslog(LOG_ERR,
                   "Could not move mailbox: %s, MUPDATE DEACTIVATE failed",
                   item->mbentry->name);
            return r;
        }

        item->state = XFER_DEACTIVATED;
    }

    return 0;
}

static int xfer_undump(struct xfer_header *xfer)
{
    struct xfer_item *item;
    int r;
    mbentry_t *newentry;
    struct mailbox *mailbox = NULL;

    syslog(LOG_INFO, "XFER: dumping mailboxes to destination");

    for (item = xfer->items; item; item = item->next) {
        r = mailbox_open_irl(item->mbentry->name, &mailbox);
        if (r) {
            syslog(LOG_ERR,
                   "Failed to open mailbox %s for dump_mailbox() %s",
                   item->mbentry->name, error_message(r));
            return r;
        }

        /* Step 3.5: Set mailbox as MOVING on local server */
        /* XXX - this code is awful... need a sane way to manage mbentries */
        newentry = mboxlist_entry_create();
        newentry->name = xstrdupnull(item->mbentry->name);
        newentry->acl = xstrdupnull(item->mbentry->acl);
        newentry->server = xstrdupnull(xfer->toserver);
        newentry->partition = xstrdupnull(xfer->topart);
        newentry->mbtype = item->mbentry->mbtype|MBTYPE_MOVING;
        r = mboxlist_update(newentry, 1);
        mboxlist_entry_free(&newentry);

        if (r) {
            syslog(LOG_ERR,
                   "Could not move mailbox: %s, mboxlist_update() failed %s",
                   item->mbentry->name, error_message(r));
        }
        else item->state = XFER_LOCAL_MOVING;

        if (!r && xfer->seendb) {
            /* Backport the user's seendb on-the-fly */
            item->mailbox = mailbox;
            r = xfer_backport_seen_item(item, xfer->seendb);
            if (r) syslog(LOG_WARNING,
                          "Failed to backport seen state for mailbox '%s'",
                          item->mbentry->name);

            /* Need to close seendb before dumping Inbox (last item) */
            if (!item->next) seen_close(&xfer->seendb);
        }

        /* Step 4: Dump local -> remote */
        if (!r) {
            prot_printf(xfer->be->out, "D01 UNDUMP {" SIZE_T_FMT "+}\r\n%s ",
                        strlen(item->extname), item->extname);

            r = dump_mailbox(NULL, mailbox, 0, xfer->remoteversion,
                             xfer->be->in, xfer->be->out, imapd_authstate);
            if (r) {
                syslog(LOG_ERR,
                       "Could not move mailbox: %s, dump_mailbox() failed %s",
                       item->mbentry->name, error_message(r));
            }
        }

        mailbox_close(&mailbox);

        if (r) return r;

        r = getresult(xfer->be->in, "D01");
        if (r) {
            syslog(LOG_ERR, "Could not move mailbox: %s, UNDUMP failed %s",
                   item->mbentry->name, error_message(r));
            return r;
        }

        /* Step 5: Set ACL on remote */
        r = trashacl(xfer->be->in, xfer->be->out,
                     item->extname);
        if (r) {
            syslog(LOG_ERR, "Could not clear remote acl on %s",
                   item->mbentry->name);
            return r;
        }

        r = dumpacl(xfer->be->in, xfer->be->out,
                    item->extname, item->mbentry->acl);
        if (r) {
            syslog(LOG_ERR, "Could not set remote acl on %s",
                   item->mbentry->name);
            return r;
        }

        item->state = XFER_UNDUMPED;
    }

    return 0;
}

static int xfer_addmbox(const mbentry_t *mbentry,
                        void *rock)
{
    struct xfer_header *xfer = (struct xfer_header *)rock;

    /* Skip remote mailbox */
    if (mbentry->mbtype & MBTYPE_REMOTE)
        return 0;

    struct xfer_item *item = xzmalloc(sizeof(struct xfer_item));

    // re-read, because we don't have a handy clone function yet
    int r = mboxlist_lookup(mbentry->name, &item->mbentry, 0);
    if (r) return r;
    char *extname = mboxname_to_external(item->mbentry->name, &imapd_namespace, imapd_userid);
    strncpy(item->extname, extname, sizeof(item->extname));
    free(extname);
    item->mailbox = NULL;
    item->state = 0;

    /* and link on to the list (reverse order) */
    item->next = xfer->items;
    xfer->items = item;

    return 0;
}

static int xfer_initialsync(struct xfer_header *xfer)
{
    unsigned flags = SYNC_FLAG_LOGGING | SYNC_FLAG_LOCALONLY;
    int r;

    if (xfer->userid) {
        struct xfer_item *item, *next;

        syslog(LOG_INFO, "XFER: initial sync of user %s", xfer->userid);

        r = sync_do_user(xfer->userid, xfer->be, flags);
        if (r) return r;

        /* User moves may take a while, do another non-blocking sync */
        syslog(LOG_INFO, "XFER: second sync of user %s", xfer->userid);

        r = sync_do_user(xfer->userid, xfer->be, flags);
        if (r) return r;

        /* User may have renamed/deleted a mailbox while syncing,
           recreate the submailboxes list */
        for (item = xfer->items; item; item = next) {
            next = item->next;
            mboxlist_entry_free(&item->mbentry);
            free(item);
        }
        xfer->items = NULL;

        r = mboxlist_usermboxtree(xfer->userid, xfer_addmbox, xfer, MBOXTREE_DELETED);
    }
    else {
        struct sync_name_list *mboxname_list = sync_name_list_create();

        syslog(LOG_INFO, "XFER: initial sync of mailbox %s",
               xfer->items->mbentry->name);

        sync_name_list_add(mboxname_list, xfer->items->mbentry->name);
        r = sync_do_mailboxes(mboxname_list, xfer->be, flags);
        sync_name_list_free(&mboxname_list);
    }

    return r;
}

/*
 * FIXME sync_mailbox is duplicated (quite differently) in sync_support.c
 * it's not immediately apparent which implementation is the better, nor
 * which alterations need to be merged in from the other
 */
static int sync_mailbox(struct mailbox *mailbox,
                        struct sync_folder_list *replica_folders,
                        struct backend *be)
{
    int r = 0;
    struct sync_folder_list *master_folders;
    struct sync_reserve_list *reserve_guids;
    struct sync_msgid_list *part_list;
    struct sync_reserve *reserve;
    struct sync_folder *mfolder, *rfolder;
    struct sync_annot_list *annots = NULL;
    modseq_t xconvmodseq = 0;

    reserve_guids = sync_reserve_list_create(SYNC_MSGID_LIST_HASH_SIZE);
    part_list = sync_reserve_partlist(reserve_guids, mailbox->part);

    /* always send mailbox annotations */
    r = read_annotations(mailbox, NULL, &annots);
    if (r) {
        syslog(LOG_ERR, "sync_mailbox(): read annotations failed: %s '%s'",
               mailbox->name, error_message(r));
        goto cleanup;
    }

    /* xconvmodseq */
    if (mailbox_has_conversations(mailbox)) {
        r = mailbox_get_xconvmodseq(mailbox, &xconvmodseq);
        if (r) {
            syslog(LOG_ERR, "sync_mailbox(): mailbox get xconvmodseq failed: %s '%s'",
                mailbox->name, error_message(r));
            goto cleanup;
        }
    }

    master_folders = sync_folder_list_create();
    sync_folder_list_add(master_folders,
                         mailbox->uniqueid, mailbox->name,
                         mailbox->mbtype,
                         mailbox->part,
                         mailbox->acl,
                         mailbox->i.options,
                         mailbox->i.uidvalidity,
                         mailbox->i.last_uid,
                         mailbox->i.highestmodseq,
                         mailbox->i.synccrcs,
                         mailbox->i.recentuid,
                         mailbox->i.recenttime,
                         mailbox->i.pop3_last_login,
                         mailbox->i.pop3_show_after,
                         annots,
                         xconvmodseq);
    annots = NULL; /* list took ownership */

    mfolder = master_folders->head;
    mfolder->mailbox = mailbox;

    rfolder = sync_folder_lookup(replica_folders, mfolder->uniqueid);
    if (rfolder) {
        rfolder->mark = 1;

        /* does it need a rename? */
        if (strcmp(mfolder->name, rfolder->name) ||
            strcmp(mfolder->part, rfolder->part)) {
            /* bail and retry */
            syslog(LOG_NOTICE,
                   "XFER: rename %s!%s -> %s!%s during final sync"
                   " - must try XFER again",
                   mfolder->name, mfolder->part, rfolder->name, rfolder->part);
            r = IMAP_AGAIN;
            goto cleanup;
        }

        sync_find_reserve_messages(mailbox, rfolder->last_uid, part_list);
    }
    else sync_find_reserve_messages(mailbox, 0, part_list);

    reserve = reserve_guids->head;
    r = sync_reserve_partition(reserve->part, replica_folders,
                               reserve->list, be);
    if (r) {
        syslog(LOG_ERR, "sync_mailbox(): reserve partition failed: %s '%s'",
               mfolder->name, error_message(r));
        goto cleanup;
    }

    r = sync_update_mailbox(mfolder, rfolder, reserve_guids, be,
                            SYNC_FLAG_LOCALONLY);
    if (r) {
        syslog(LOG_ERR, "sync_mailbox(): update failed: %s '%s'",
                mfolder->name, error_message(r));
    }

  cleanup:
    sync_reserve_list_free(&reserve_guids);
    sync_folder_list_free(&master_folders);
    sync_annot_list_free(&annots);

    return r;
}

static int xfer_finalsync(struct xfer_header *xfer)
{
    struct sync_name_list *master_quotaroots = sync_name_list_create();
    struct sync_folder_list *replica_folders = sync_folder_list_create();
    struct sync_folder *rfolder;
    struct sync_name_list *replica_subs = NULL;
    struct sync_sieve_list *replica_sieve = NULL;
    struct sync_seen_list *replica_seen = NULL;
    struct sync_quota_list *replica_quota = sync_quota_list_create();
    const char *cmd;
    struct dlist *kl = NULL;
    struct xfer_item *item;
    struct mailbox *mailbox = NULL;
    mbentry_t *newentry;
    unsigned flags = SYNC_FLAG_LOGGING | SYNC_FLAG_LOCALONLY;
    int r;

    if (xfer->userid) {
        syslog(LOG_INFO, "XFER: final sync of user %s", xfer->userid);

        replica_subs = sync_name_list_create();
        replica_sieve = sync_sieve_list_create();
        replica_seen = sync_seen_list_create();

        cmd = "USER";
        kl = dlist_setatom(NULL, cmd, xfer->userid);
    }
    else {
        syslog(LOG_INFO, "XFER: final sync of mailbox %s", xfer->items->mbentry->name);

        cmd = "MAILBOXES";
        kl = dlist_newlist(NULL, cmd);
        dlist_setatom(kl, "MBOXNAME", xfer->items->mbentry->name);
    }

    sync_send_lookup(kl, xfer->be->out);
    dlist_free(&kl);

    r = sync_response_parse(xfer->be->in, cmd, replica_folders, replica_subs,
                            replica_sieve, replica_seen, replica_quota);

    if (r) goto done;

    for (item = xfer->items; item; item = item->next) {
        r = mailbox_open_iwl(item->mbentry->name, &mailbox);
        if (r) {
            syslog(LOG_ERR,
                   "Failed to open mailbox %s for xfer_final_sync() %s",
                   item->mbentry->name, error_message(r));
            goto done;
        }

        /* Step 3.5: Set mailbox as MOVING on local server */
        /* XXX - this code is awful... need a sane way to manage mbentries */
        newentry = mboxlist_entry_create();
        newentry->name = xstrdupnull(item->mbentry->name);
        newentry->acl = xstrdupnull(item->mbentry->acl);
        newentry->server = xstrdupnull(xfer->toserver);
        newentry->partition = xstrdupnull(xfer->topart);
        newentry->mbtype = item->mbentry->mbtype|MBTYPE_MOVING;
        r = mboxlist_update(newentry, 1);
        mboxlist_entry_free(&newentry);

        if (r) {
            syslog(LOG_ERR,
                   "Could not move mailbox: %s, mboxlist_update() failed %s",
                   item->mbentry->name, error_message(r));
        }
        else item->state = XFER_LOCAL_MOVING;

        /* Step 4: Sync local -> remote */
        if (!r) {
            r = sync_mailbox(mailbox, replica_folders, xfer->be);
            if (r) {
                syslog(LOG_ERR,
                       "Could not move mailbox: %s, sync_mailbox() failed %s",
                       item->mbentry->name, error_message(r));
            }
            else {
                if (mailbox->quotaroot &&
                    !sync_name_lookup(master_quotaroots, mailbox->quotaroot)) {
                    sync_name_list_add(master_quotaroots, mailbox->quotaroot);
                }

                r = sync_do_annotation(mailbox->name, xfer->be, flags);
                if (r) {
                    syslog(LOG_ERR, "Could not move mailbox: %s,"
                           " sync_do_annotation() failed %s",
                           item->mbentry->name, error_message(r));
                }
            }
        }

        mailbox_close(&mailbox);

        if (r) goto done;

        item->state = XFER_UNDUMPED;
    }

    /* Delete folders on replica which no longer exist on master */
    for (rfolder = replica_folders->head; rfolder; rfolder = rfolder->next) {
        if (rfolder->mark) continue;

        r = sync_folder_delete(rfolder->name, xfer->be, flags);
        if (r) {
            syslog(LOG_ERR, "sync_folder_delete(): failed: %s '%s'",
                   rfolder->name, error_message(r));
            goto done;
        }
    }

    /* Handle any mailbox/user metadata */
    r = sync_do_user_quota(master_quotaroots, replica_quota, xfer->be);
    if (!r && xfer->userid) {
        r = sync_do_user_seen(xfer->userid, replica_seen, xfer->be);
        if (!r) r = sync_do_user_sub(xfer->userid, replica_subs, xfer->be, flags);
        if (!r) r = sync_do_user_sieve(xfer->userid, replica_sieve, xfer->be);
    }

  done:
    sync_name_list_free(&master_quotaroots);
    sync_folder_list_free(&replica_folders);
    if (replica_subs) sync_name_list_free(&replica_subs);
    if (replica_sieve) sync_sieve_list_free(&replica_sieve);
    if (replica_seen) sync_seen_list_free(&replica_seen);
    if (replica_quota) sync_quota_list_free(&replica_quota);

    return r;
}

static int xfer_reactivate(struct xfer_header *xfer)
{
    struct xfer_item *item;
    int r;

    syslog(LOG_INFO, "XFER: reactivating mailboxes");

    if (!xfer->mupdate_h) return 0;

    /* 6.5) Kick remote server to correct mupdate entry */
    for (item = xfer->items; item; item = item->next) {
        prot_printf(xfer->be->out, "MP1 MUPDATEPUSH {" SIZE_T_FMT "+}\r\n%s\r\n",
                    strlen(item->extname), item->extname);
        r = getresult(xfer->be->in, "MP1");
        if (r) {
            syslog(LOG_ERR, "MUPDATE: can't activate mailbox entry '%s'",
                   item->mbentry->name);
            return r;
        }
    }

    return 0;
}

static int xfer_delete(struct xfer_header *xfer)
{
    mbentry_t *newentry = NULL;
    struct xfer_item *item;
    int r;

    syslog(LOG_INFO, "XFER: deleting mailboxes on source");

    /* 7) local delete of mailbox
     * & remove local "remote" mailboxlist entry */
    for (item = xfer->items; item; item = item->next) {
        /* Set mailbox as DELETED on local server
           (need to also reset to local partition,
           otherwise mailbox can not be opened for deletion) */
        /* XXX - this code is awful... need a sane way to manage mbentries */
        newentry = mboxlist_entry_create();
        newentry->name = xstrdupnull(item->mbentry->name);
        newentry->acl = xstrdupnull(item->mbentry->acl);
        newentry->server = xstrdupnull(item->mbentry->server);
        newentry->partition = xstrdupnull(item->mbentry->partition);
        newentry->mbtype = item->mbentry->mbtype|MBTYPE_DELETED;
        r = mboxlist_update(newentry, 1);
        mboxlist_entry_free(&newentry);

        if (r) {
            syslog(LOG_ERR,
                   "Could not move mailbox: %s, mboxlist_update failed (%s)",
                   item->mbentry->name, error_message(r));
        }

        /* Note that we do not check the ACL, and we don't update MUPDATE */
        /* note also that we need to remember to let proxyadmins do this */
        /* On a unified system, the subsequent MUPDATE PUSH on the remote
           should repopulate the local mboxlist entry */
        r = mboxlist_deletemailbox(item->mbentry->name,
                                   imapd_userisadmin || imapd_userisproxyadmin,
                                   imapd_userid, imapd_authstate, NULL, 0, 1, 0);
        if (r) {
            syslog(LOG_ERR,
                   "Could not delete local mailbox during move of %s",
                   item->mbentry->name);
            /* can't abort now! */
        }
    }

    return 0;
}

static void xfer_recover(struct xfer_header *xfer)
{
    mbentry_t *newentry = NULL;
    struct xfer_item *item;
    int r;

    syslog(LOG_INFO, "XFER: recovering");

    /* Backout any changes - we stop on first untouched mailbox */
    for (item = xfer->items; item && item->state; item = item->next) {
        switch (item->state) {
        case XFER_UNDUMPED:
        case XFER_LOCAL_MOVING:
            /* Unset mailbox as MOVING on local server */
            /* XXX - this code is awful... need a sane way to manage mbentries */
            newentry = mboxlist_entry_create();
            newentry->name = xstrdupnull(item->mbentry->name);
            newentry->acl = xstrdupnull(item->mbentry->acl);
            newentry->server = xstrdupnull(item->mbentry->server);
            newentry->partition = xstrdupnull(item->mbentry->partition);
            newentry->mbtype = item->mbentry->mbtype;
            r = mboxlist_update(newentry, 1);
            mboxlist_entry_free(&newentry);

            if (r) {
                syslog(LOG_ERR,
                       "Could not back out MOVING flag during move of %s (%s)",
                       item->mbentry->name, error_message(r));
            }

        case XFER_REMOTE_CREATED:
            if (!xfer->use_replication) {
                /* Delete remote mailbox */
                prot_printf(xfer->be->out,
                            "LD1 LOCALDELETE {" SIZE_T_FMT "+}\r\n%s\r\n",
                            strlen(item->extname), item->extname);
                r = getresult(xfer->be->in, "LD1");
                if (r) {
                    syslog(LOG_ERR,
                        "Could not back out remote mailbox during move of %s (%s)",
                        item->mbentry->name, error_message(r));
                }
            }

        case XFER_DEACTIVATED:
            /* Tell murder it's back here and active */
            r = xfer_mupdate(xfer, 1, item->mbentry->name, item->mbentry->partition,
                             config_servername, item->mbentry->acl);
            if (r) {
                syslog(LOG_ERR,
                       "Could not back out mupdate during move of %s (%s)",
                       item->mbentry->name, error_message(r));
            }
        }
    }
}

static int do_xfer(struct xfer_header *xfer)
{
    int r = 0;

    if (xfer->use_replication) {
        /* Initial non-blocking sync */
        r = xfer_initialsync(xfer);
        if (r) return r;
    }

    r = xfer_deactivate(xfer);

    if (!r) {
        if (xfer->use_replication) {
            /* Final sync with write locks on mailboxes */
            r = xfer_finalsync(xfer);
        }
        else {
            r = xfer_localcreate(xfer);
            if (!r) r = xfer_undump(xfer);
        }
    }

    if (r) {
        /* Something failed, revert back to local server */
        xfer_recover(xfer);
        return r;
    }

    /* Successful dump of all mailboxes to remote server.
     * Remove them locally and activate them on remote.
     * Note - we don't report errors if this fails! */
    xfer_delete(xfer);
    xfer_reactivate(xfer);

    return 0;
}

static int xfer_setquotaroot(struct xfer_header *xfer, const char *mboxname)
{
    struct quota q;
    int r;

    syslog(LOG_INFO, "XFER: setting quota root %s", mboxname);

    quota_init(&q, mboxname);
    r = quota_read(&q, NULL, 0);
    if (r == IMAP_QUOTAROOT_NONEXISTENT) return 0;
    if (r) return r;

    /* note use of + to force the setting of a nonexistant
     * quotaroot */
    char *extname = mboxname_to_external(mboxname, &imapd_namespace, imapd_userid);
    prot_printf(xfer->be->out, "Q01 SETQUOTA {" SIZE_T_FMT "+}\r\n+%s ",
                strlen(extname)+1, extname);
    free(extname);
    print_quota_limits(xfer->be->out, &q);
    prot_printf(xfer->be->out, "\r\n");
    quota_free(&q);

    r = getresult(xfer->be->in, "Q01");
    if (r) syslog(LOG_ERR,
                  "Could not move mailbox: %s, " \
                  "failed setting initial quota root\r\n",
                  mboxname);
    return r;
}

static void cmd_xfer(const char *tag, const char *name,
              const char *toserver, const char *topart)
{
    int r = 0;
    int moving_user = 0;
    char *p;
    mbentry_t *mbentry = NULL;
    struct xfer_header *xfer = NULL;
    char *intname = NULL;

    /* administrators only please */
    /* however, proxys can do this, if their authzid is an admin */
    if (!imapd_userisadmin && !imapd_userisproxyadmin) {
        r = IMAP_PERMISSION_DENIED;
        goto done;
    }

    if (!strcmp(toserver, config_servername)) {
        r = IMAP_BAD_SERVER;
        goto done;
    }

    intname = mboxname_from_external(name, &imapd_namespace, imapd_userid);
    const char *mbox = intname;

    /* NOTE: Since XFER can only be used by an admin, and we always connect
     * to the destination backend as an admin, we take advantage of the fact
     * that admins *always* use a consistent mailbox naming scheme.
     * So, 'name' should be used in any command we send to a backend, and
     * 'mailboxname' is the internal name to be used for mupdate and findall.
     */

    if (config_virtdomains && (p = strchr(intname, '!'))) {
        /* pointer to mailbox w/o domain prefix */
        mbox = p + 1;
    }

    if (!strncmp(mbox, "user.", 5) && !strchr(mbox+5, '.')) {
        if ((strlen(mbox+5) == (strlen(imapd_userid) - (mbox - intname))) &&
            !strncmp(mbox+5, imapd_userid, strlen(mbox+5))) {
            /* don't move your own inbox, that could be troublesome */
            r = IMAP_MAILBOX_NOTSUPPORTED;
        } else if (!config_getswitch(IMAPOPT_ALLOWUSERMOVES)) {
            /* not configured to allow user moves */
            r = IMAP_MAILBOX_NOTSUPPORTED;
        } else {
            moving_user = 1;
        }
    }
    if (r) goto done;

    r = mboxlist_lookup(intname, &mbentry, NULL);
    if (r) goto done;

    if (!topart) topart = mbentry->partition;
    r = xfer_init(toserver, topart, &xfer);
    if (r) goto done;

    /* if we are not moving a user, just move the one mailbox */
    if (!moving_user) {

        syslog(LOG_INFO, "XFER: mailbox '%s' -> %s!%s",
               xfer->items->mbentry->name, toserver, topart);

        /* is the selected mailbox the one we're moving? */
        if (!strcmpsafe(intname, index_mboxname(imapd_index))) {
            r = IMAP_MAILBOX_LOCKED;
            goto done;
        }

        /* we're moving this mailbox */
        xfer_addmbox(mbentry, xfer);

        r = do_xfer(xfer);
    } else {
        xfer->userid = mboxname_to_userid(intname);

        syslog(LOG_INFO, "XFER: user '%s' -> %s!%s",
               xfer->userid, toserver, topart);

        /* is the selected mailbox in the namespace we're moving? */
        if (!strncmpsafe(intname, index_mboxname(imapd_index),
                         strlen(intname))) {
            r = IMAP_MAILBOX_LOCKED;
            goto done;
        }

        if (!xfer->use_replication) {
            /* set the quotaroot if needed */
            r = xfer_setquotaroot(xfer, intname);
            if (r) goto done;

            /* backport the seen file if needed */
            if (xfer->remoteversion < 12) {
                r = seen_open(xfer->userid, SEEN_CREATE, &xfer->seendb);
                if (r) goto done;
            }
        }

        r = mboxlist_usermboxtree(xfer->userid, xfer_addmbox, xfer, MBOXTREE_DELETED);

        /* NOTE: mailboxes were added in reverse, so the inbox is
         * done last */
        r = do_xfer(xfer);
        if (r) goto done;

        /* this was a successful user delete, and we need to delete
           certain user meta-data (but not seen state!) */
        syslog(LOG_INFO, "XFER: deleting user metadata");
        user_deletedata(xfer->userid, 0);
    }

done:
    if (xfer) xfer_done(&xfer);

    imapd_check(NULL, 0);

    if (r) {
        prot_printf(imapd_out, "%s NO %s\r\n", tag,
                    error_message(r));
    } else {
        prot_printf(imapd_out, "%s OK %s\r\n", tag,
                    error_message(IMAP_OK_COMPLETED));
    }

    free(intname);

    return;
}

#define SORTGROWSIZE    10

/*
 * Parse sort criteria
 */
static int getsortcriteria(char *tag, struct sortcrit **sortcrit)
{
    int c;
    static struct buf criteria;
    int nsort, n;
    int hasconv = config_getswitch(IMAPOPT_CONVERSATIONS);

    *sortcrit = NULL;

    c = prot_getc(imapd_in);
    if (c != '(') goto missingcrit;

    c = getword(imapd_in, &criteria);
    if (criteria.s[0] == '\0') goto missingcrit;

    nsort = 0;
    n = 0;
    for (;;) {
        if (n >= nsort - 1) {   /* leave room for implicit criterion */
            /* (Re)allocate an array for sort criteria */
            nsort += SORTGROWSIZE;
            *sortcrit =
                (struct sortcrit *) xrealloc(*sortcrit,
                                             nsort * sizeof(struct sortcrit));
            /* Zero out the newly added sortcrit */
            memset((*sortcrit)+n, 0, SORTGROWSIZE * sizeof(struct sortcrit));
        }

        lcase(criteria.s);
        if (!strcmp(criteria.s, "reverse")) {
            (*sortcrit)[n].flags |= SORT_REVERSE;
            goto nextcrit;
        }
        else if (!strcmp(criteria.s, "arrival"))
            (*sortcrit)[n].key = SORT_ARRIVAL;
        else if (!strcmp(criteria.s, "cc"))
            (*sortcrit)[n].key = SORT_CC;
        else if (!strcmp(criteria.s, "date"))
            (*sortcrit)[n].key = SORT_DATE;
        else if (!strcmp(criteria.s, "displayfrom"))
            (*sortcrit)[n].key = SORT_DISPLAYFROM;
        else if (!strcmp(criteria.s, "displayto"))
            (*sortcrit)[n].key = SORT_DISPLAYTO;
        else if (!strcmp(criteria.s, "from"))
            (*sortcrit)[n].key = SORT_FROM;
        else if (!strcmp(criteria.s, "size"))
            (*sortcrit)[n].key = SORT_SIZE;
        else if (!strcmp(criteria.s, "subject"))
            (*sortcrit)[n].key = SORT_SUBJECT;
        else if (!strcmp(criteria.s, "to"))
            (*sortcrit)[n].key = SORT_TO;
        else if (!strcmp(criteria.s, "annotation")) {
            const char *userid = NULL;

            (*sortcrit)[n].key = SORT_ANNOTATION;
            if (c != ' ') goto missingarg;
            c = getastring(imapd_in, imapd_out, &criteria);
            if (c != ' ') goto missingarg;
            (*sortcrit)[n].args.annot.entry = xstrdup(criteria.s);
            c = getastring(imapd_in, imapd_out, &criteria);
            if (c == EOF) goto missingarg;
            if (!strcmp(criteria.s, "value.shared"))
                userid = "";
            else if (!strcmp(criteria.s, "value.priv"))
                userid = imapd_userid;
            else
                goto missingarg;
            (*sortcrit)[n].args.annot.userid = xstrdup(userid);
        }
        else if (!strcmp(criteria.s, "modseq"))
            (*sortcrit)[n].key = SORT_MODSEQ;
        else if (!strcmp(criteria.s, "uid"))
            (*sortcrit)[n].key = SORT_UID;
        else if (!strcmp(criteria.s, "hasflag")) {
            (*sortcrit)[n].key = SORT_HASFLAG;
            if (c != ' ') goto missingarg;
            c = getastring(imapd_in, imapd_out, &criteria);
            if (c == EOF) goto missingarg;
            (*sortcrit)[n].args.flag.name = xstrdup(criteria.s);
        }
        else if (hasconv && !strcmp(criteria.s, "convmodseq"))
            (*sortcrit)[n].key = SORT_CONVMODSEQ;
        else if (hasconv && !strcmp(criteria.s, "convexists"))
            (*sortcrit)[n].key = SORT_CONVEXISTS;
        else if (hasconv && !strcmp(criteria.s, "convsize"))
            (*sortcrit)[n].key = SORT_CONVSIZE;
        else if (hasconv && !strcmp(criteria.s, "hasconvflag")) {
            (*sortcrit)[n].key = SORT_HASCONVFLAG;
            if (c != ' ') goto missingarg;
            c = getastring(imapd_in, imapd_out, &criteria);
            if (c == EOF) goto missingarg;
            (*sortcrit)[n].args.flag.name = xstrdup(criteria.s);
        }
        else if (!strcmp(criteria.s, "folder"))
            (*sortcrit)[n].key = SORT_FOLDER;
        else if (!strcmp(criteria.s, "relevancy"))
            (*sortcrit)[n].key = SORT_RELEVANCY;
        else {
            prot_printf(imapd_out, "%s BAD Invalid Sort criterion %s\r\n",
                        tag, criteria.s);
            if (c != EOF) prot_ungetc(c, imapd_in);
            return EOF;
        }

        n++;

 nextcrit:
        if (c == ' ') c = getword(imapd_in, &criteria);
        else break;
    }

    if ((*sortcrit)[n].flags & SORT_REVERSE  && !(*sortcrit)[n].key) {
        prot_printf(imapd_out,
                    "%s BAD Missing Sort criterion to reverse\r\n", tag);
        if (c != EOF) prot_ungetc(c, imapd_in);
        return EOF;
    }

    if (c != ')') {
        prot_printf(imapd_out,
                    "%s BAD Missing close parenthesis in Sort\r\n", tag);
        if (c != EOF) prot_ungetc(c, imapd_in);
        return EOF;
    }

    /* Terminate the list with the implicit sort criterion */
    (*sortcrit)[n++].key = SORT_SEQUENCE;

    c = prot_getc(imapd_in);

    return c;

 missingcrit:
    prot_printf(imapd_out, "%s BAD Missing Sort criteria\r\n", tag);
    if (c != EOF) prot_ungetc(c, imapd_in);
    return EOF;
 missingarg:
    prot_printf(imapd_out, "%s BAD Missing argument to Sort criterion %s\r\n",
                tag, criteria.s);
    if (c != EOF) prot_ungetc(c, imapd_in);
    return EOF;
}

static int parse_windowargs(const char *tag,
                            struct windowargs **wa,
                            int updates)
{
    struct windowargs windowargs;
    struct buf arg = BUF_INITIALIZER;
    struct buf ext_folder = BUF_INITIALIZER;
    int c;

    memset(&windowargs, 0, sizeof(windowargs));

    c = prot_getc(imapd_in);
    if (c == EOF)
        goto out;
    if (c != '(') {
        /* no window args at all */
        prot_ungetc(c, imapd_in);
        goto out;
    }

    for (;;)
    {
        c = prot_getc(imapd_in);
        if (c == EOF)
            goto out;
        if (c == ')')
            break;  /* end of window args */

        prot_ungetc(c, imapd_in);
        c = getword(imapd_in, &arg);
        if (!arg.len)
            goto syntax_error;

        if (!strcasecmp(arg.s, "CONVERSATIONS"))
            windowargs.conversations = 1;
        else if (!strcasecmp(arg.s, "POSITION")) {
            if (updates)
                goto syntax_error;
            if (c != ' ')
                goto syntax_error;
            c = prot_getc(imapd_in);
            if (c != '(')
                goto syntax_error;
            c = getuint32(imapd_in, &windowargs.position);
            if (c != ' ')
                goto syntax_error;
            c = getuint32(imapd_in, &windowargs.limit);
            if (c != ')')
                goto syntax_error;
            c = prot_getc(imapd_in);
            if (windowargs.position == 0)
                goto syntax_error;
        }
        else if (!strcasecmp(arg.s, "ANCHOR")) {
            if (updates)
                goto syntax_error;
            if (c != ' ')
                goto syntax_error;
            c = prot_getc(imapd_in);
            if (c != '(')
                goto syntax_error;
            c = getuint32(imapd_in, &windowargs.anchor);
            if (c != ' ')
                goto syntax_error;
            c = getuint32(imapd_in, &windowargs.offset);
            if (c != ' ')
                goto syntax_error;
            c = getuint32(imapd_in, &windowargs.limit);
            if (c != ')')
                goto syntax_error;
            c = prot_getc(imapd_in);
            if (windowargs.anchor == 0)
                goto syntax_error;
        }
        else if (!strcasecmp(arg.s, "MULTIANCHOR")) {
            if (updates)
                goto syntax_error;
            if (c != ' ')
                goto syntax_error;
            c = prot_getc(imapd_in);
            if (c != '(')
                goto syntax_error;
            c = getuint32(imapd_in, &windowargs.anchor);
            if (c != ' ')
                goto syntax_error;
            c = getastring(imapd_in, imapd_out, &ext_folder);
            if (c != ' ')
                goto syntax_error;
            c = getuint32(imapd_in, &windowargs.offset);
            if (c != ' ')
                goto syntax_error;
            c = getuint32(imapd_in, &windowargs.limit);
            if (c != ')')
                goto syntax_error;
            c = prot_getc(imapd_in);
            if (windowargs.anchor == 0)
                goto syntax_error;
        }
        else if (!strcasecmp(arg.s, "CHANGEDSINCE")) {
            if (!updates)
                goto syntax_error;
            windowargs.changedsince = 1;
            if (c != ' ')
                goto syntax_error;
            c = prot_getc(imapd_in);
            if (c != '(')
                goto syntax_error;
            c = getmodseq(imapd_in, &windowargs.modseq);
            if (c != ' ')
                goto syntax_error;
            c = getuint32(imapd_in, &windowargs.uidnext);
            if (c != ')')
                goto syntax_error;
            c = prot_getc(imapd_in);
        } else if (!strcasecmp(arg.s, "UPTO")) {
            if (!updates)
                goto syntax_error;
            if (c != ' ')
                goto syntax_error;
            c = prot_getc(imapd_in);
            if (c != '(')
                goto syntax_error;
            c = getuint32(imapd_in, &windowargs.upto);
            if (c != ')')
                goto syntax_error;
            c = prot_getc(imapd_in);

            if (windowargs.upto == 0)
                goto syntax_error;
        }
        else
            goto syntax_error;

        if (c == ')')
            break;
        if (c != ' ')
            goto syntax_error;
    }

    c = prot_getc(imapd_in);
    if (c != ' ')
        goto syntax_error;

out:
    /* these two are mutually exclusive */
    if (windowargs.anchor && windowargs.position)
        goto syntax_error;
    /* changedsince is mandatory for XCONVUPDATES
     * and illegal for XCONVSORT */
    if (!!updates != windowargs.changedsince)
        goto syntax_error;

    if (ext_folder.len) {
        windowargs.anchorfolder = mboxname_from_external(buf_cstring(&ext_folder),
                                                         &imapd_namespace,
                                                         imapd_userid);
    }

    *wa = xmemdup(&windowargs, sizeof(windowargs));
    buf_free(&ext_folder);
    buf_free(&arg);
    return c;

syntax_error:
    free(windowargs.anchorfolder);
    buf_free(&ext_folder);
    prot_printf(imapd_out, "%s BAD Syntax error in window arguments\r\n", tag);
    return EOF;
}

static void free_windowargs(struct windowargs *wa)
{
    if (!wa)
        return;
    free(wa->anchorfolder);
    free(wa);
}

/*
 * Parse LIST selection options.
 * The command has been parsed up to and including the opening '('.
 */
static int getlistselopts(char *tag, struct listargs *args)
{
    int c;
    static struct buf buf;

    if ( (c = prot_getc(imapd_in)) == ')')
        return prot_getc(imapd_in);
    else
        prot_ungetc(c, imapd_in);

    for (;;) {
        c = getword(imapd_in, &buf);

        if (!*buf.s) {
            prot_printf(imapd_out,
                        "%s BAD Invalid syntax in List command\r\n",
                        tag);
            return EOF;
        }

        lcase(buf.s);

        if (!strcmp(buf.s, "subscribed")) {
            args->sel |= LIST_SEL_SUBSCRIBED;
        } else if (!strcmp(buf.s, "vendor.cmu-dav")) {
            args->sel |= LIST_SEL_DAV;
        } else if (!strcmp(buf.s, "remote")) {
            args->sel |= LIST_SEL_REMOTE;
        } else if (!strcmp(buf.s, "recursivematch")) {
            args->sel |= LIST_SEL_RECURSIVEMATCH;
        } else if (!strcmp(buf.s, "special-use")) {
            args->sel |= LIST_SEL_SPECIALUSE;
        } else if (!strcmp(buf.s, "metadata")) {
            struct getmetadata_options opts = OPTS_INITIALIZER;
            args->sel |= LIST_SEL_METADATA;
            strarray_t options = STRARRAY_INITIALIZER;
            c = parse_metadata_string_or_list(tag, &options, NULL);
            parse_getmetadata_options(&options, &opts);
            args->metaopts = opts;
            strarray_fini(&options);
            if (c == EOF) return EOF;
        } else {
            prot_printf(imapd_out,
                        "%s BAD Invalid List selection option \"%s\"\r\n",
                        tag, buf.s);
            return EOF;
        }

        if (c != ' ') break;
    }

    if (c != ')') {
        prot_printf(imapd_out,
                    "%s BAD Missing close parenthesis for List selection options\r\n", tag);
        return EOF;
    }

    if (args->sel & list_select_mod_opts
            && ! (args->sel & list_select_base_opts)) {
        prot_printf(imapd_out,
                    "%s BAD Invalid combination of selection options\r\n",
                    tag);
        return EOF;
    }

    return prot_getc(imapd_in);
}

/*
 * Parse LIST return options.
 * The command has been parsed up to and including the ' ' before RETURN.
 */
static int getlistretopts(char *tag, struct listargs *args)
{
    static struct buf buf;
    int c;

    c = getword(imapd_in, &buf);
    if (!*buf.s) {
        prot_printf(imapd_out,
                    "%s BAD Invalid syntax in List command\r\n", tag);
        return EOF;
    }
    lcase(buf.s);
    if (strcasecmp(buf.s, "return")) {
        prot_printf(imapd_out,
                    "%s BAD Unexpected extra argument to List: \"%s\"\r\n",
                    tag, buf.s);
        return EOF;
    }

    if (c != ' ' || (c = prot_getc(imapd_in)) != '(') {
        prot_printf(imapd_out,
                    "%s BAD Missing return argument list\r\n", tag);
        return EOF;
    }

    if ( (c = prot_getc(imapd_in)) == ')')
        return prot_getc(imapd_in);
    else
        prot_ungetc(c, imapd_in);

    for (;;) {
        c = getword(imapd_in, &buf);

        if (!*buf.s) {
            prot_printf(imapd_out,
                        "%s BAD Invalid syntax in List command\r\n", tag);
            return EOF;
        }

        lcase(buf.s);

        if (!strcmp(buf.s, "subscribed"))
            args->ret |= LIST_RET_SUBSCRIBED;
        else if (!strcmp(buf.s, "children"))
            args->ret |= LIST_RET_CHILDREN;
        else if (!strcmp(buf.s, "myrights"))
            args->ret |= LIST_RET_MYRIGHTS;
        else if (!strcmp(buf.s, "special-use"))
            args->ret |= LIST_RET_SPECIALUSE;
        else if (!strcmp(buf.s, "status")) {
            const char *errstr = "Bad status string";
            args->ret |= LIST_RET_STATUS;
            c = parse_statusitems(&args->statusitems, &errstr);
            if (c == EOF) {
                prot_printf(imapd_out, "%s BAD %s", tag, errstr);
                return EOF;
            }
        }
        else if (!strcmp(buf.s, "metadata")) {
            args->ret |= LIST_RET_METADATA;
            /* outputs the error for us */
            c = parse_metadata_string_or_list(tag, &args->metaitems, NULL);
            if (c == EOF) return EOF;
        }
        else {
            prot_printf(imapd_out,
                        "%s BAD Invalid List return option \"%s\"\r\n",
                        tag, buf.s);
            return EOF;
        }

        if (c != ' ') break;
    }

    if (c != ')') {
        prot_printf(imapd_out,
                    "%s BAD Missing close parenthesis for List return options\r\n", tag);
        return EOF;
    }

    return prot_getc(imapd_in);
}

/*
 * Parse a string in IMAP date-time format (and some more
 * obscure legacy formats too) to a time_t.  Parses both
 * date and time parts.  See cyrus_parsetime() for formats.
 *
 * Returns: the next character read from imapd_in, or
 *          or EOF on error.
 */
static int getdatetime(time_t *date)
{
    int c;
    int r;
    int i = 0;
    char buf[RFC3501_DATETIME_MAX+1];

    c = prot_getc(imapd_in);
    if (c != '\"')
        goto baddate;
    while ((c = prot_getc(imapd_in)) != '\"') {
        if (i >= RFC3501_DATETIME_MAX)
            goto baddate;
        buf[i++] = c;
    }
    buf[i] = '\0';

    r = time_from_rfc3501(buf, date);
    if (r < 0)
        goto baddate;

    c = prot_getc(imapd_in);
    return c;

 baddate:
    prot_ungetc(c, imapd_in);
    return EOF;
}

/*
 * Append 'section', 'fields', 'trail' to the fieldlist 'l'.
 */
static void appendfieldlist(struct fieldlist **l, char *section,
                     strarray_t *fields, char *trail,
                     void *d, size_t size)
{
    struct fieldlist **tail = l;

    while (*tail) tail = &(*tail)->next;

    *tail = (struct fieldlist *)xmalloc(sizeof(struct fieldlist));
    (*tail)->section = xstrdup(section);
    (*tail)->fields = fields;
    (*tail)->trail = xstrdup(trail);
    if(d && size) {
        (*tail)->rock = xmalloc(size);
        memcpy((*tail)->rock, d, size);
    } else {
        (*tail)->rock = NULL;
    }
    (*tail)->next = 0;
}


/*
 * Free the fieldlist 'l'
 */
static void freefieldlist(struct fieldlist *l)
{
    struct fieldlist *n;

    while (l) {
        n = l->next;
        free(l->section);
        strarray_free(l->fields);
        free(l->trail);
        if (l->rock) free(l->rock);
        free((char *)l);
        l = n;
    }
}

static int set_haschildren(const mbentry_t *mbentry __attribute__((unused)), void *rock)
{
    int *attributes = (int *)rock;
    list_callback_calls++;
    *attributes |= MBOX_ATTRIBUTE_HASCHILDREN;
    return CYRUSDB_DONE;
}

static void specialuse_flags(mbentry_t *mbentry, const char *sep,
                             int isxlist)
{
    if (!mbentry) return;

    char *inbox = mboxname_user_mbox(imapd_userid, NULL);
    int inboxlen = strlen(inbox);

    /* doesn't match inbox, not xlistable */
    if (strncmp(mbentry->name, inbox, inboxlen)) {
        free(inbox);
        return;
    }

    /* inbox - only print if command is XLIST */
    if (mbentry->name[inboxlen] == '\0') {
        if (isxlist) prot_printf(imapd_out, "%s\\Inbox", sep);
    }
    /* subdir */
    else if (mbentry->name[inboxlen] == '.') {
        struct buf attrib = BUF_INITIALIZER;
        /* check if there's a special use flag set */
        if (!annotatemore_lookup(mbentry->name, "/specialuse", imapd_userid, &attrib)) {
            if (attrib.len)
                prot_printf(imapd_out, "%s%s", sep, buf_cstring(&attrib));
        }
        buf_free(&attrib);
    }
    free(inbox);
    /* otherwise it's actually another user who matches for
     * the substr.  Ok to just print nothing */
}

static void printmetadata(mbentry_t *mbentry,
                          const strarray_t *entries,
                          struct getmetadata_options *opts)
{
    annotate_state_t *astate = annotate_state_new();
    strarray_t newa = STRARRAY_INITIALIZER;
    strarray_t newe = STRARRAY_INITIALIZER;
    annotate_state_set_auth(astate,
                            imapd_userisadmin || imapd_userisproxyadmin,
                            imapd_userid, imapd_authstate);
    int r = annotate_state_set_mailbox_mbe(astate, mbentry);
    if (r) goto done;
    r = _metadata_to_annotate(entries, &newa, &newe, NULL, opts->depth);
    if (r) goto done;

    annotate_state_fetch(astate, &newe, &newa, getmetadata_response, opts);
    getmetadata_response(NULL, 0, NULL, NULL, opts);

done:
    annotate_state_abort(&astate);
}

/* Print LIST or LSUB untagged response */
static void list_response(const char *name, int attributes,
                          struct listargs *listargs)
{
    const struct mbox_name_attribute *attr;
    int r;
    const char *sep;
    const char *cmd;
    mbentry_t *mbentry = NULL;
    struct statusdata sdata = STATUSDATA_INIT;

    if (!name) return;

    /* get info and set flags */
    r = mboxlist_lookup(name, &mbentry, NULL);

    if (r == IMAP_MAILBOX_NONEXISTENT) {
        attributes |= (listargs->cmd & LIST_CMD_EXTENDED) ?
                       MBOX_ATTRIBUTE_NONEXISTENT : MBOX_ATTRIBUTE_NOSELECT;
    }
    else if (r) return;

    else if (listargs->scan) {
        /* SCAN mailbox for content */

        if ((mbentry->mbtype & MBTYPE_REMOTE) &&
            !hash_lookup(mbentry->partition, &listargs->server_table)) {
            /* remote mailbox that we haven't proxied to yet */
            struct backend *s;

            hash_insert(mbentry->server, (void *)0xDEADBEEF, &listargs->server_table);
            s = proxy_findserver(mbentry->server, &imap_protocol,
                                 proxy_userid, &backend_cached,
                                 &backend_current, &backend_inbox, imapd_in);
            if (!s) r = IMAP_SERVER_UNAVAILABLE;

            if (!r) {
                char mytag[128];
                proxy_gentag(mytag, sizeof(mytag));

                prot_printf(s->out,
                            "%s Scan {%tu+}\r\n%s {%tu+}\r\n%s {%tu+}\r\n%s\r\n",
                            mytag,
                            strlen(listargs->ref), listargs->ref,
                            strlen(listargs->pat.data[0]), listargs->pat.data[0],
                            strlen(listargs->scan), listargs->scan);

                r = pipe_until_tag(s, mytag, 0);
            }

            goto done;
        }
        else if (!strcmpsafe(name, index_mboxname(imapd_index))) {
            /* currently selected mailbox */
            if (!index_scan(imapd_index, listargs->scan))
                goto done; /* no matching messages */
        }
        else {
            /* other local mailbox */
            struct index_state *state;
            struct index_init init;
            int doclose = 0;

            memset(&init, 0, sizeof(struct index_init));
            init.userid = imapd_userid;
            init.authstate = imapd_authstate;
            init.out = imapd_out;

            r = index_open(name, &init, &state);

            if (!r)
                doclose = 1;

            if (!r && index_hasrights(state, ACL_READ)) {
                r = (imapd_userisadmin || index_hasrights(state, ACL_LOOKUP)) ?
                    IMAP_PERMISSION_DENIED : IMAP_MAILBOX_NONEXISTENT;
            }

            if (!r) {
                if (!index_scan(state, listargs->scan)) {
                    r = -1;  /* no matching messages */
                }
            }

            if (doclose) index_close(&state);

            if (r) goto done;
        }
    }

    /* figure out \Has(No)Children if necessary
       This is mainly used for LIST (SUBSCRIBED) RETURN (CHILDREN)
    */
    if (listargs->ret & LIST_RET_CHILDREN
        && ! (attributes & MBOX_ATTRIBUTE_HASCHILDREN)
        && ! (attributes & MBOX_ATTRIBUTE_HASNOCHILDREN) ) {
        mboxlist_mboxtree(name, set_haschildren, &attributes, MBOXTREE_SKIP_ROOT);
        if ( ! (attributes & MBOX_ATTRIBUTE_HASCHILDREN) )
            attributes |= MBOX_ATTRIBUTE_HASNOCHILDREN;
    }

    if (attributes & (MBOX_ATTRIBUTE_NONEXISTENT | MBOX_ATTRIBUTE_NOSELECT)) {
        int keep = 0;
        /* extended get told everything */
        if (listargs->cmd & LIST_CMD_EXTENDED) {
            keep = 1;
        }
        /* we have to mention this, it has children */
        if (listargs->cmd & LIST_CMD_LSUB) {
            /* subscribed children need a mention */
            if (attributes & MBOX_ATTRIBUTE_CHILDINFO_SUBSCRIBED)
                keep = 1;
            /* if mupdate is configured we can't drop out, we might
             * be a backend and need to report folders that don't
             * exist on this backend - this is awful and complex
             * and brittle and should be changed */
            if (config_mupdate_server)
                keep = 1;
        }
        else if (attributes & MBOX_ATTRIBUTE_HASCHILDREN)
            keep = 1;

        if (!keep) goto done;
    }

    if (listargs->cmd & LIST_CMD_LSUB) {
        /* \Noselect has a special second meaning with (R)LSUB */
        if ( !(attributes & MBOX_ATTRIBUTE_SUBSCRIBED)
             && attributes & MBOX_ATTRIBUTE_CHILDINFO_SUBSCRIBED)
            attributes |= MBOX_ATTRIBUTE_NOSELECT | MBOX_ATTRIBUTE_HASCHILDREN;
        attributes &= ~MBOX_ATTRIBUTE_SUBSCRIBED;
    }
    /* As CHILDINFO extended data item is not allowed if the
     * RECURSIVEMATCH selection option is not specified */
    else if (!(listargs->sel & LIST_SEL_RECURSIVEMATCH)) {
        attributes &= ~MBOX_ATTRIBUTE_CHILDINFO_SUBSCRIBED;
    }

    /* no inferiors means no children (this basically means the INBOX
     * in alt namespace mode */
    if (attributes & MBOX_ATTRIBUTE_NOINFERIORS)
        attributes &= ~MBOX_ATTRIBUTE_HASCHILDREN;

    /* remove redundant flags */
    if (listargs->cmd & LIST_CMD_EXTENDED) {
        /* \NoInferiors implies \HasNoChildren */
        if (attributes & MBOX_ATTRIBUTE_NOINFERIORS)
            attributes &= ~MBOX_ATTRIBUTE_HASNOCHILDREN;
        /* \NonExistent implies \Noselect */
        if (attributes & MBOX_ATTRIBUTE_NONEXISTENT)
            attributes &= ~MBOX_ATTRIBUTE_NOSELECT;
    }

    if (listargs->sel & LIST_SEL_SPECIALUSE) {
        struct buf attrib = BUF_INITIALIZER;
        if (!mbentry) goto done;
        /* check that this IS a specialuse folder */
        if (annotatemore_lookup(mbentry->name, "/specialuse", imapd_userid, &attrib))
            goto done;
        if (!attrib.len) {
            buf_free(&attrib);
            goto done;
        }
        buf_free(&attrib);
    }

    /* can we read the status data ? */
    if ((listargs->ret & LIST_RET_STATUS) &&
        !(attributes & MBOX_ATTRIBUTE_NOSELECT)) {
        r = imapd_statusdata(name, listargs->statusitems, &sdata);
        if (r) {
            /* RFC 5819: the STATUS response MUST NOT be returned and the
             * LIST response MUST include the \NoSelect attribute. */
            attributes |= MBOX_ATTRIBUTE_NOSELECT;
        }
    }

    switch (listargs->cmd) {
    case LIST_CMD_LSUB:
        cmd = "LSUB";
        break;
    case LIST_CMD_XLIST:
        cmd = "XLIST";
        break;
    default:
        cmd = "LIST";
        break;
    }
    prot_printf(imapd_out, "* %s (", cmd);
    for (sep = "", attr = mbox_name_attributes; attr->id; attr++) {
        if (attributes & attr->flag) {
            prot_printf(imapd_out, "%s%s", sep, attr->id);
            sep = " ";
        }
    }

    if (config_getswitch(IMAPOPT_SPECIALUSEALWAYS) ||
        listargs->cmd == LIST_CMD_XLIST ||
        listargs->ret & LIST_RET_SPECIALUSE ||
        listargs->sel & LIST_SEL_SPECIALUSE) {
        specialuse_flags(mbentry, sep, listargs->cmd == LIST_CMD_XLIST);
    }

    prot_printf(imapd_out, ") ");

    prot_printf(imapd_out, "\"%c\" ", imapd_namespace.hier_sep);

    char *extname = mboxname_to_external(name, &imapd_namespace, imapd_userid);
    prot_printastring(imapd_out, extname);

    if (listargs->cmd & LIST_CMD_EXTENDED &&
        attributes & MBOX_ATTRIBUTE_CHILDINFO_SUBSCRIBED) {
        prot_printf(imapd_out, " (CHILDINFO (");
        /* RFC 5258:
         *     ; Note 2: The selection options are always returned
         *     ; quoted, unlike their specification in
         *     ; the extended LIST command.
         */
        if (attributes & MBOX_ATTRIBUTE_CHILDINFO_SUBSCRIBED)
            prot_printf(imapd_out, "\"SUBSCRIBED\"");
        prot_printf(imapd_out, "))");
    }

    prot_printf(imapd_out, "\r\n");

    if ((listargs->ret & LIST_RET_STATUS) &&
        !(attributes & MBOX_ATTRIBUTE_NOSELECT)) {
        /* output the status line now, per rfc 5819 */
        print_statusline(extname, listargs->statusitems, &sdata);
    }

    if ((listargs->ret & LIST_RET_MYRIGHTS) &&
        !(attributes & MBOX_ATTRIBUTE_NOSELECT)) {
        /*ignore result*/printmyrights(extname, mbentry);
    }

    if ((listargs->ret & LIST_RET_METADATA) &&
        !(attributes & MBOX_ATTRIBUTE_NOSELECT)) {
        printmetadata(mbentry, &listargs->metaitems, &listargs->metaopts);
    }
    free(extname);

done:
    mboxlist_entry_free(&mbentry);
}

static void _addsubs(struct list_rock *rock)
{
    if (!rock->subs) return;
    if (rock->last_attributes & MBOX_ATTRIBUTE_NOINFERIORS) return;
    if (!strcmp(rock->last_name, "")) return;
    if (!strcmp(rock->last_name, "user")) return;
    int i;
    int namelen = strlen(rock->last_name);
    for (i = 0; i < rock->subs->count; i++) {
        const char *name = strarray_nth(rock->subs, i);
        if (strncmp(rock->last_name, name, namelen))
            continue;
        else if (!name[namelen])
            rock->last_attributes |= MBOX_ATTRIBUTE_SUBSCRIBED;
        else if (name[namelen] == '.')
            rock->last_attributes |= MBOX_ATTRIBUTE_CHILDINFO_SUBSCRIBED;
    }
}

static int perform_output(const char *name, size_t matchlen,
                          struct list_rock *rock)
{
    if (rock->last_name) {
        if (strlen(rock->last_name) == matchlen && name &&
            !strncmp(rock->last_name, name, matchlen))
            return 0; /* skip duplicate calls */
        _addsubs(rock);
        list_response(rock->last_name, rock->last_attributes, rock->listargs);
        free(rock->last_name);
        rock->last_name = NULL;
    }

    if (name) {
        mbentry_t *mbentry = NULL;
        if (!imapd_userisadmin && !mboxlist_lookup(name, &mbentry, NULL)) {
            /* skip all non-IMAP folders */
            int mbtype = mbentry->mbtype;

            mboxlist_entry_free(&mbentry);
            switch (mbtype) {
            case MBTYPE_CALENDAR:
            case MBTYPE_ADDRESSBOOK:
            case MBTYPE_COLLECTION:
                if (rock->listargs->sel & LIST_SEL_DAV) break;

            case MBTYPE_NETNEWS:
                return 0;
            }
        }
        rock->last_name = xstrndup(name, matchlen);
        rock->last_attributes = 0;
    }

    return 1;
}

/* callback for mboxlist_findall
 * used when the SUBSCRIBED selection option is NOT given */
static int list_cb(const char *name, int matchlen, int maycreate,
                   void *rockp)
{
    struct list_rock *rock = (struct list_rock *)rockp;
    int last_len;
    int last_name_is_ancestor =
        rock->last_name
        && matchlen >= (last_len = strlen(rock->last_name))
        && name[last_len] == '.'
        && !(rock->last_attributes & MBOX_ATTRIBUTE_NOINFERIORS)
        && !memcmp(rock->last_name, name, last_len);

    list_callback_calls++;

    if (last_name_is_ancestor)
        rock->last_attributes |= MBOX_ATTRIBUTE_HASCHILDREN;

    /* tidy up flags */
    if (!(rock->last_attributes & MBOX_ATTRIBUTE_HASCHILDREN))
        rock->last_attributes |= MBOX_ATTRIBUTE_HASNOCHILDREN;

    if (!perform_output(name, matchlen, rock))
        return 0;

    if (!maycreate)
        rock->last_attributes |= MBOX_ATTRIBUTE_NOINFERIORS;
    else if (name[matchlen] == '.')
        rock->last_attributes |= MBOX_ATTRIBUTE_HASCHILDREN;

    return 0;
}

/* callback for mboxlist_findsub
 * used when SUBSCRIBED but not RECURSIVEMATCH is given */
static int subscribed_cb(const char *name, int matchlen, int maycreate,
                         void *rockp)
{
    struct list_rock *rock = (struct list_rock *)rockp;
    int last_len;
    int last_name_is_ancestor =
        rock->last_name
        && matchlen >= (last_len = strlen(rock->last_name))
        && name[last_len] == '.'
        && !(rock->last_attributes & MBOX_ATTRIBUTE_NOINFERIORS)
        && !memcmp(rock->last_name, name, last_len);

    list_callback_calls++;

    if (last_name_is_ancestor)
        rock->last_attributes |= MBOX_ATTRIBUTE_HASCHILDREN;

    if (!name[matchlen]) {
        perform_output(name, matchlen, rock);
        rock->last_attributes |= MBOX_ATTRIBUTE_SUBSCRIBED;
        if (!maycreate)
            rock->last_attributes |= MBOX_ATTRIBUTE_NOINFERIORS;
    }
    else if (name[matchlen] == '.' &&
             rock->listargs->cmd & LIST_CMD_LSUB) {
        /* special case: for LSUB,
         * mailbox names that match the pattern but aren't subscribed
         * must also be returned if they have a child mailbox that is
         * subscribed */
        perform_output(name, matchlen, rock);
        rock->last_attributes |= MBOX_ATTRIBUTE_CHILDINFO_SUBSCRIBED;
    }

    return 0;
}

/*
 * Takes the "reference name" and "mailbox name" arguments of the LIST command
 * and returns a "canonical LIST pattern". The caller is responsible for
 * free()ing the returned string.
 */
static char *canonical_list_pattern(const char *reference, const char *pattern)
{
    int patlen = strlen(pattern);
    int reflen = strlen(reference);

    char *buf = xmalloc(patlen + reflen + 1);
    buf[0] = '\0';

    if (*reference) {
        if (reference[reflen-1] == imapd_namespace.hier_sep &&
                pattern[0] == imapd_namespace.hier_sep)
            --reflen;
        memcpy(buf, reference, reflen);
        buf[reflen] = '\0';
    }
    strcat(buf, pattern);

    return buf;
}

/*
 * Turns the strings in patterns into "canonical LIST pattern"s. Also
 * translates any hierarchy separators.
 */
static void canonical_list_patterns(const char *reference,
                                    strarray_t *patterns)
{
    static int ignorereference = 0;
    int i;

    /* Ignore the reference argument?
       (the behavior in 1.5.10 & older) */
    if (ignorereference == 0)
        ignorereference = config_getswitch(IMAPOPT_IGNOREREFERENCE);

    for (i = 0 ; i < patterns->count ; i++) {
        char *p = patterns->data[i];
        if (!ignorereference || p[0] == imapd_namespace.hier_sep) {
            strarray_setm(patterns, i,
                          canonical_list_pattern(reference, p));
            p = patterns->data[i];
        }
    }
}

/* callback for mboxlist_findsub
 * used by list_data_recursivematch */
static int recursivematch_cb(const char *name, int matchlen, int maycreate, void *rockp)
{
    struct list_rock_recursivematch *rock = (struct list_rock_recursivematch *)rockp;
    list_callback_calls++;

    char c = name[matchlen];
    if (c) {
        if (c == '.') {
            int *parent_info;
            char *parentname = xstrndup(name, matchlen);
            parent_info = hash_lookup(parentname, &rock->table);
            if (!parent_info) {
                parent_info = xzmalloc(sizeof(int));
                hash_insert(parentname, parent_info, &rock->table);
                rock->count++;
            }
            if (!(*parent_info & MBOX_ATTRIBUTE_NOINFERIORS))
                *parent_info |= MBOX_ATTRIBUTE_CHILDINFO_SUBSCRIBED;
            free(parentname);
        }
    } else {
        int *list_info = hash_lookup(name, &rock->table);
        if (!list_info) {
            list_info = xzmalloc(sizeof(int));
            *list_info |= MBOX_ATTRIBUTE_SUBSCRIBED;
            if (!maycreate) *list_info |= MBOX_ATTRIBUTE_NOINFERIORS;
            hash_insert(name, list_info, &rock->table);
            rock->count++;
        }
    }

    return 0;
}

/* callback for hash_enumerate */
static void copy_to_array(const char *key, void *data, void *void_rock)
{
    int *attributes = (int *)data;
    struct list_rock_recursivematch *rock =
        (struct list_rock_recursivematch *)void_rock;
    assert(rock->count > 0);
    rock->array[--rock->count].name = key;
    rock->array[rock->count].attributes = *attributes;
}

/* Comparator for sorting an array of struct list_entry by mboxname. */
static int list_entry_comparator(const void *p1, const void *p2) {
    const struct list_entry *e1 = (struct list_entry *)p1;
    const struct list_entry *e2 = (struct list_entry *)p2;

    return bsearch_compare_mbox(e1->name, e2->name);
}

static void list_data_recursivematch(struct listargs *listargs) {
    struct list_rock_recursivematch rock;

    rock.count = 0;
    rock.listargs = listargs;
    construct_hash_table(&rock.table, 100, 1);

    /* find */
    mboxlist_findsubmulti(&imapd_namespace, &listargs->pat, imapd_userisadmin, imapd_userid,
                          imapd_authstate, recursivematch_cb, &rock, 1);

    if (rock.count) {
        int i;
        int entries = rock.count;

        /* sort */
        rock.array = xmalloc(entries * (sizeof(struct list_entry)));
        hash_enumerate(&rock.table, copy_to_array, &rock);
        qsort(rock.array, entries, sizeof(struct list_entry),
              list_entry_comparator);
        assert(rock.count == 0);

        /* print */
        for (i = 0; i < entries; i++) {
            list_response(rock.array[i].name,
                          rock.array[i].attributes,
                          rock.listargs);
        }

        free(rock.array);
    }

    free_hash_table(&rock.table, free);
}

/* Retrieves the data and prints the untagged responses for a LIST command. */
static void list_data(struct listargs *listargs)
{
    canonical_list_patterns(listargs->ref, &listargs->pat);

    /* Check to see if we should only list the personal namespace */
    if (!(listargs->cmd & LIST_CMD_EXTENDED)
            && !strcmp(listargs->pat.data[0], "*")
            && config_getswitch(IMAPOPT_FOOLSTUPIDCLIENTS)) {
        strarray_set(&listargs->pat, 0, "INBOX*");
    }

    if (listargs->sel & LIST_SEL_RECURSIVEMATCH) {
        list_data_recursivematch(listargs);
    } else {
        struct list_rock rock;
        memset(&rock, 0, sizeof(struct list_rock));
        rock.listargs = listargs;

        if (listargs->sel & LIST_SEL_SUBSCRIBED) {
            mboxlist_findsubmulti(&imapd_namespace, &listargs->pat, imapd_userisadmin,
                                  imapd_userid, imapd_authstate, subscribed_cb, &rock, 1);
            perform_output(NULL, 0, &rock);
        } else {
            if (listargs->scan) {
                construct_hash_table(&listargs->server_table, 10, 1);
            }

            /* XXX: is there a cheaper way to figure out \Subscribed? */
            if (listargs->ret & LIST_RET_SUBSCRIBED)
                rock.subs = mboxlist_sublist(imapd_userid);

            mboxlist_findallmulti(&imapd_namespace, &listargs->pat, imapd_userisadmin,
                                  imapd_userid, imapd_authstate, list_cb, &rock);
            perform_output(NULL, 0, &rock);

            if (listargs->scan)
                free_hash_table(&listargs->server_table, NULL);
            if (rock.subs)
                strarray_free(rock.subs);
        }
    }
}

/*
 * Retrieves the data and prints the untagged responses for a LIST command in
 * the case of a remote inbox.
 */
static int list_data_remote(char *tag, struct listargs *listargs)
{
    if ((listargs->cmd & LIST_CMD_EXTENDED) &&
        !CAPA(backend_inbox, CAPA_LISTEXTENDED)) {
        /* client wants to use extended list command but backend doesn't
         * support it */
        prot_printf(imapd_out,
                    "%s NO Backend server does not support LIST-EXTENDED\r\n",
                    tag);
        return IMAP_MAILBOX_NOTSUPPORTED;
    }

    /* print tag, command and list selection options */
    if (listargs->cmd & LIST_CMD_LSUB) {
        prot_printf(backend_inbox->out, "%s Lsub ", tag);
    } else {
        const char *select_opts[] = {
            /* XXX  MUST be in same order as LIST_SEL_* bitmask */
            "subscribed", "remote", "recursivematch",
            "special-use", "vendor.cmu-dav", "metadata", NULL
        };
        char c = '(';
        int i;

        prot_printf(backend_inbox->out, "%s List ", tag);
        for (i = 0; select_opts[i]; i++) {
            unsigned opt = (1 << i);

            if (!(listargs->sel & opt)) continue;

            prot_printf(backend_inbox->out, "%c%s", c, select_opts[i]);
            c = ' ';

            if (opt == LIST_SEL_METADATA) {
                /* print metadata options */
                prot_puts(backend_inbox->out, " (depth ");
                if (listargs->metaopts.depth < 0) {
                    prot_puts(backend_inbox->out, "infinity");
                }
                else {
                    prot_printf(backend_inbox->out, "%d",
                                listargs->metaopts.depth);
                }
                if (listargs->metaopts.maxsize) {
                    prot_printf(backend_inbox->out, " maxsize %zu",
                                listargs->metaopts.maxsize);
                }
                (void)prot_putc(')', backend_inbox->out);
            }
        }
        prot_puts(backend_inbox->out, ") ");
    }

    /* print reference argument */
    prot_printf(backend_inbox->out,
                "{%tu+}\r\n%s ", strlen(listargs->ref), listargs->ref);

    /* print mailbox pattern(s) */
    if (listargs->pat.count > 1) {
        char **p;
        char c = '(';

        for (p = listargs->pat.data ; *p ; p++) {
            prot_printf(backend_inbox->out,
                        "%c{%tu+}\r\n%s", c, strlen(*p), *p);
            c = ' ';
        }
        (void)prot_putc(')', backend_inbox->out);
    } else {
        prot_printf(backend_inbox->out,
                    "{%tu+}\r\n%s", strlen(listargs->pat.data[0]), listargs->pat.data[0]);
    }

    /* print list return options */
    if (listargs->ret) {
        const char *return_opts[] = {
            /* XXX  MUST be in same order as LIST_RET_* bitmask */
            "subscribed", "children", "special-use",
            "status ", "myrights", "metadata ", NULL
        };
        char c = '(';
        int i, j;

        prot_puts(backend_inbox->out, " return ");
        for (i = 0; return_opts[i]; i++) {
            unsigned opt = (1 << i);

            if (!(listargs->ret & opt)) continue;

            prot_printf(backend_inbox->out, "%c%s", c, return_opts[i]);
            c = ' ';

            if (opt == LIST_RET_STATUS) {
                /* print status items */
                const char *status_items[] = {
                    /* XXX  MUST be in same order as STATUS_* bitmask */
                    "messages", "recent", "uidnext", "uidvalidity", "unseen",
                    "highestmodseq", "xconvexists", "xconvunseen",
                    "xconvmodseq", NULL
                };

                c = '(';
                for (j = 0; status_items[j]; j++) {
                    if (!(listargs->statusitems & (1 << j))) continue;

                    prot_printf(backend_inbox->out, "%c%s", c,
                                status_items[j]);
                    c = ' ';
                }
                (void)prot_putc(')', backend_inbox->out);
            }
            else if (opt == LIST_RET_METADATA) {
                /* print metadata items */
                int n = strarray_size(&listargs->metaitems);

                c = '(';
                for (j = 0; j < n; j++) {
                    prot_printf(backend_inbox->out, "%c\"%s\"", c,
                                strarray_nth(&listargs->metaitems, j));
                    c = ' ';
                }
                (void)prot_putc(')', backend_inbox->out);
            }
        }
        (void)prot_putc(')', backend_inbox->out);
    }

    prot_printf(backend_inbox->out, "\r\n");
    pipe_lsub(backend_inbox, imapd_userid, tag, 0,
              (listargs->cmd & LIST_CMD_LSUB) ? "LSUB" : "LIST");

    return 0;
}

/* Reset the given sasl_conn_t to a sane state */
static int reset_saslconn(sasl_conn_t **conn)
{
    int ret;
    sasl_security_properties_t *secprops = NULL;

    sasl_dispose(conn);
    /* do initialization typical of service_main */
    ret = sasl_server_new("imap", config_servername,
                          NULL, NULL, NULL,
                          NULL, 0, conn);
    if(ret != SASL_OK) return ret;

    if(saslprops.ipremoteport)
        ret = sasl_setprop(*conn, SASL_IPREMOTEPORT,
                           saslprops.ipremoteport);
    if(ret != SASL_OK) return ret;

    if(saslprops.iplocalport)
        ret = sasl_setprop(*conn, SASL_IPLOCALPORT,
                           saslprops.iplocalport);
    if(ret != SASL_OK) return ret;

    secprops = mysasl_secprops(0);
    ret = sasl_setprop(*conn, SASL_SEC_PROPS, secprops);
    if(ret != SASL_OK) return ret;
    /* end of service_main initialization excepting SSF */

    /* If we have TLS/SSL info, set it */
    if(saslprops.ssf) {
        ret = sasl_setprop(*conn, SASL_SSF_EXTERNAL, &saslprops.ssf);
    } else {
        ret = sasl_setprop(*conn, SASL_SSF_EXTERNAL, &extprops_ssf);
    }
    if(ret != SASL_OK) return ret;

    if(saslprops.authid) {
        ret = sasl_setprop(*conn, SASL_AUTH_EXTERNAL, saslprops.authid);
        if(ret != SASL_OK) return ret;
    }
    /* End TLS/SSL Info */

    return SASL_OK;
}

static void cmd_mupdatepush(char *tag, char *name)
{
    int r = 0;
    mbentry_t *mbentry = NULL;
    mupdate_handle *mupdate_h = NULL;
    char buf[MAX_PARTITION_LEN + HOSTNAME_SIZE + 2];
    char *intname = mboxname_from_external(name, &imapd_namespace, imapd_userid);

    if (!imapd_userisadmin) {
        r = IMAP_PERMISSION_DENIED;
        goto done;
    }
    if (!config_mupdate_server) {
        r = IMAP_SERVER_UNAVAILABLE;
        goto done;
    }

    r = mlookup(tag, name, intname, &mbentry);
    if (r) goto done;

    /* Push mailbox to mupdate server */
    r = mupdate_connect(config_mupdate_server, NULL, &mupdate_h, NULL);
    if (r) goto done;

    snprintf(buf, sizeof(buf), "%s!%s",
             config_servername, mbentry->partition);
    r = mupdate_activate(mupdate_h, intname, buf, mbentry->acl);

    if (mupdate_h) {
        mupdate_disconnect(&mupdate_h);
    }

done:
    mboxlist_entry_free(&mbentry);
    free(intname);
    if (r) {
        prot_printf(imapd_out, "%s NO %s\r\n", tag, error_message(r));
    }
    else {
        prot_printf(imapd_out, "%s OK %s\r\n", tag,
                    error_message(IMAP_OK_COMPLETED));
    }
}

#ifdef HAVE_SSL
enum {
    URLAUTH_ALG_HMAC_SHA1 =     0 /* HMAC-SHA1 */
};

static void cmd_urlfetch(char *tag)
{
    struct mboxkey *mboxkey_db;
    int c, r, doclose;
    static struct buf arg, param;
    struct imapurl url;
    struct index_state *state;
    uint32_t msgno;
    mbentry_t *mbentry = NULL;
    time_t now = time(NULL);
    unsigned extended, params;

    prot_printf(imapd_out, "* URLFETCH");

    do {
        char *intname = NULL;
        extended = params = 0;

        /* See if its an extended URLFETCH */
        c = prot_getc(imapd_in);
        if (c == '(') extended = 1;
        else prot_ungetc(c, imapd_in);

        c = getastring(imapd_in, imapd_out, &arg);
        (void)prot_putc(' ', imapd_out);
        prot_printstring(imapd_out, arg.s);

        if (extended) {
            while (c == ' ') {
                c = getword(imapd_in, &param);

                ucase(param.s);
                if (!strcmp(param.s, "BODY")) {
                    if (params & (URLFETCH_BODY | URLFETCH_BINARY)) goto badext;
                    params |= URLFETCH_BODY;
                } else if (!strcmp(param.s, "BINARY")) {
                    if (params & (URLFETCH_BODY | URLFETCH_BINARY)) goto badext;
                    params |= URLFETCH_BINARY;
                } else if (!strcmp(param.s, "BODYPARTSTRUCTURE")) {
                    if (params & URLFETCH_BODYPARTSTRUCTURE) goto badext;
                    params |= URLFETCH_BODYPARTSTRUCTURE;
                } else {
                    goto badext;
                }
            }

            if (c != ')') goto badext;
            c = prot_getc(imapd_in);
        }

        doclose = 0;
        r = imapurl_fromURL(&url, arg.s);

        /* validate the URL */
        if (r || !url.user || !url.server || !url.mailbox || !url.uid ||
            (url.section && !*url.section) ||
            (url.urlauth.access && !(url.urlauth.mech && url.urlauth.token))) {
            /* missing info */
            r = IMAP_BADURL;
        } else if (strcmp(url.server, config_servername)) {
            /* wrong server */
            r = IMAP_BADURL;
        } else if (url.urlauth.expire &&
                   url.urlauth.expire < mktime(gmtime(&now))) {
            /* expired */
            r = IMAP_BADURL;
        } else if (url.urlauth.access) {
            /* check mechanism & authorization */
            int authorized = 0;

            if (!strcasecmp(url.urlauth.mech, "INTERNAL")) {
                if (!strncasecmp(url.urlauth.access, "submit+", 7) &&
                    global_authisa(imapd_authstate, IMAPOPT_SUBMITSERVERS)) {
                    /* authorized submit server */
                    authorized = 1;
                } else if (!strncasecmp(url.urlauth.access, "user+", 5) &&
                           !strcmp(url.urlauth.access+5, imapd_userid)) {
                    /* currently authorized user */
                    authorized = 1;
                } else if (!strcasecmp(url.urlauth.access, "authuser") &&
                           strcmp(imapd_userid, "anonymous")) {
                    /* any non-anonymous authorized user */
                    authorized = 1;
                } else if (!strcasecmp(url.urlauth.access, "anonymous")) {
                    /* anyone */
                    authorized = 1;
                }
            }

            if (!authorized) r = IMAP_BADURL;
        }

        if (r) goto err;

        intname = mboxname_from_external(url.mailbox, &imapd_namespace, url.user);
        r = mlookup(NULL, NULL, intname, &mbentry);
        if (r) goto err;

        if ((mbentry->mbtype & MBTYPE_REMOTE)) {
            /* remote mailbox */
            struct backend *be;

            be = proxy_findserver(mbentry->server, &imap_protocol,
                                  proxy_userid, &backend_cached,
                                  &backend_current, &backend_inbox, imapd_in);
            if (!be) {
                r = IMAP_SERVER_UNAVAILABLE;
            } else {
                /* XXX  proxy command to backend */
            }

            free(url.freeme);

            mboxlist_entry_free(&mbentry);
            free(intname);

            continue;
        }

        mboxlist_entry_free(&mbentry);

        /* local mailbox */
        if (url.urlauth.token) {
            /* validate the URLAUTH token */

            /* yes, this is evil, in-place conversion from hex
             * to binary */
            if (hex_to_bin(url.urlauth.token, 0,
                (unsigned char *) url.urlauth.token) < 1) {
                r = IMAP_BADURL;
                break;
            }

            /* first byte is the algorithm used to create token */
            switch (url.urlauth.token[0]) {
            case URLAUTH_ALG_HMAC_SHA1: {
                const char *key;
                size_t keylen;
                unsigned char vtoken[EVP_MAX_MD_SIZE];
                unsigned int vtoken_len;

                r = mboxkey_open(url.user, 0, &mboxkey_db);
                if (r) break;

                r = mboxkey_read(mboxkey_db, intname, &key, &keylen);
                if (r) break;

                HMAC(EVP_sha1(), key, keylen, (unsigned char *) arg.s,
                     url.urlauth.rump_len, vtoken, &vtoken_len);
                mboxkey_close(mboxkey_db);

                if (memcmp(vtoken, url.urlauth.token+1, vtoken_len)) {
                    r = IMAP_BADURL;
                }

                break;
            }
            default:
                r = IMAP_BADURL;
                break;
            }
        }
        if (r) goto err;

        if (!strcmp(index_mboxname(imapd_index), intname)) {
            state = imapd_index;
        }
        else {
            /* not the currently selected mailbox, so try to open it */

            r = index_open(intname, NULL, &state);
            if (!r)
                doclose = 1;

            if (!r && !url.urlauth.access &&
                !(state->myrights & ACL_READ)) {
                r = (imapd_userisadmin ||
                     (state->myrights & ACL_LOOKUP)) ?
                    IMAP_PERMISSION_DENIED : IMAP_MAILBOX_NONEXISTENT;
            }
        }
        if (r) goto err;

        if (url.uidvalidity &&
           (state->mailbox->i.uidvalidity != url.uidvalidity)) {
            r = IMAP_BADURL;
        } else if (!url.uid || !(msgno = index_finduid(state, url.uid)) ||
                   (index_getuid(state, msgno) != url.uid)) {
            r = IMAP_BADURL;
        } else {
            r = index_urlfetch(state, msgno, params, url.section,
                               url.start_octet, url.octet_count,
                               imapd_out, NULL);
        }

        if (doclose)
            index_close(&state);

    err:
        free(url.freeme);

        if (r) prot_printf(imapd_out, " NIL");
        free(intname);

    } while (c == ' ');

    prot_printf(imapd_out, "\r\n");

    if (c == '\r') c = prot_getc(imapd_in);
    if (c != '\n') {
        prot_printf(imapd_out,
                    "%s BAD Unexpected extra arguments to URLFETCH\r\n", tag);
        eatline(imapd_in, c);
    }
    else {
        prot_printf(imapd_out, "%s OK %s\r\n", tag,
                    error_message(IMAP_OK_COMPLETED));
    }
    return;

  badext:
    prot_printf(imapd_out, " NIL\r\n");
    prot_printf(imapd_out,
                "%s BAD Invalid extended URLFETCH parameters\r\n", tag);
    eatline(imapd_in, c);
}

#define MBOX_KEY_LEN 16           /* 128 bits */

static void cmd_genurlauth(char *tag)
{
    struct mboxkey *mboxkey_db;
    int first = 1;
    int c, r;
    static struct buf arg1, arg2;
    struct imapurl url;
    char newkey[MBOX_KEY_LEN];
    char *urlauth = NULL;
    const char *key;
    size_t keylen;
    unsigned char token[EVP_MAX_MD_SIZE+1]; /* +1 for algorithm */
    unsigned int token_len;
    mbentry_t *mbentry = NULL;
    time_t now = time(NULL);

    r = mboxkey_open(imapd_userid, MBOXKEY_CREATE, &mboxkey_db);
    if (r) {
        prot_printf(imapd_out,
                   "%s NO Cannot open mailbox key db for %s: %s\r\n",
                   tag, imapd_userid, error_message(r));
        return;
    }

    do {
        char *intname = NULL;

        c = getastring(imapd_in, imapd_out, &arg1);
        if (c != ' ') {
            prot_printf(imapd_out,
                        "%s BAD Missing required argument to Genurlauth\r\n",
                        tag);
            eatline(imapd_in, c);
            return;
        }
        c = getword(imapd_in, &arg2);
        if (strcasecmp(arg2.s, "INTERNAL")) {
            prot_printf(imapd_out,
                        "%s BAD Unknown auth mechanism to Genurlauth %s\r\n",
                        tag, arg2.s);
            eatline(imapd_in, c);
            return;
        }

        r = imapurl_fromURL(&url, arg1.s);

        /* validate the URL */
        if (r || !url.user || !url.server || !url.mailbox || !url.uid ||
            (url.section && !*url.section) || !url.urlauth.access) {
            r = IMAP_BADURL;
        } else if (strcmp(url.user, imapd_userid)) {
            /* not using currently authorized user's namespace */
            r = IMAP_BADURL;
        } else if (strcmp(url.server, config_servername)) {
            /* wrong server */
            r = IMAP_BADURL;
        } else if (url.urlauth.expire &&
                   url.urlauth.expire < mktime(gmtime(&now))) {
            /* already expired */
            r = IMAP_BADURL;
        }
        if (r) goto err;

        intname = mboxname_from_external(url.mailbox, &imapd_namespace, imapd_userid);
        r = mlookup(NULL, NULL, intname, &mbentry);

        if (r) {
            prot_printf(imapd_out,
                        "%s BAD Poorly specified URL to Genurlauth %s\r\n",
                        tag, arg1.s);
            eatline(imapd_in, c);
            free(intname);
            return;
        }

        if (mbentry->mbtype & MBTYPE_REMOTE) {
            /* XXX  proxy to backend */
            mboxlist_entry_free(&mbentry);
            free(intname);
            continue;
        }

        mboxlist_entry_free(&mbentry);

        /* lookup key */
        r = mboxkey_read(mboxkey_db, intname, &key, &keylen);
        if (r) {
            syslog(LOG_ERR, "DBERROR: error fetching mboxkey: %s",
                   cyrusdb_strerror(r));
        }
        else if (!key) {
            /* create a new key */
            RAND_bytes((unsigned char *) newkey, MBOX_KEY_LEN);
            key = newkey;
            keylen = MBOX_KEY_LEN;
            r = mboxkey_write(mboxkey_db, intname, key, keylen);
            if (r) {
                syslog(LOG_ERR, "DBERROR: error writing new mboxkey: %s",
                       cyrusdb_strerror(r));
            }
        }

        if (r) {
        err:
            eatline(imapd_in, c);
            prot_printf(imapd_out,
                        "%s NO Error authorizing %s: %s\r\n",
                        tag, arg1.s, cyrusdb_strerror(r));
            free(intname);
            return;
        }

        /* first byte is the algorithm used to create token */
        token[0] = URLAUTH_ALG_HMAC_SHA1;
        HMAC(EVP_sha1(), key, keylen, (unsigned char *) arg1.s, strlen(arg1.s),
             token+1, &token_len);
        token_len++;

        urlauth = xrealloc(urlauth, strlen(arg1.s) + 10 +
                           2 * (EVP_MAX_MD_SIZE+1) + 1);
        strcpy(urlauth, arg1.s);
        strcat(urlauth, ":internal:");
        bin_to_hex(token, token_len, urlauth+strlen(urlauth), BH_LOWER);

        if (first) {
            prot_printf(imapd_out, "* GENURLAUTH");
            first = 0;
        }
        (void)prot_putc(' ', imapd_out);
        prot_printstring(imapd_out, urlauth);
        free(intname);
    } while (c == ' ');

    if (!first) prot_printf(imapd_out, "\r\n");

    if (c == '\r') c = prot_getc(imapd_in);
    if (c != '\n') {
        prot_printf(imapd_out,
                    "%s BAD Unexpected extra arguments to GENURLAUTH\r\n", tag);
        eatline(imapd_in, c);
    }
    else {
        prot_printf(imapd_out, "%s OK %s\r\n", tag,
                    error_message(IMAP_OK_COMPLETED));
    }

    free(urlauth);

    mboxkey_close(mboxkey_db);
}

static void cmd_resetkey(char *tag, char *name,
                  char *mechanism __attribute__((unused)))
/* XXX we don't support any external mechanisms, so we ignore it */
{
    int r;

    if (name) {
        /* delete key for specified mailbox */
        struct mboxkey *mboxkey_db;
        mbentry_t *mbentry = NULL;

        char *intname = mboxname_from_external(name, &imapd_namespace, imapd_userid);
        r = mlookup(NULL, NULL, intname, &mbentry);
        if (r) {
            prot_printf(imapd_out, "%s NO Error removing key: %s\r\n",
                        tag, error_message(r));
            free(intname);
            return;
        }

        if (mbentry->mbtype & MBTYPE_REMOTE) {
            /* XXX  proxy to backend */
            mboxlist_entry_free(&mbentry);
            free(intname);
            return;
        }

        mboxlist_entry_free(&mbentry);

        r = mboxkey_open(imapd_userid, MBOXKEY_CREATE, &mboxkey_db);
        if (!r) {
            r = mboxkey_write(mboxkey_db, intname, NULL, 0);
            mboxkey_close(mboxkey_db);
        }

        if (r) {
            prot_printf(imapd_out, "%s NO Error removing key: %s\r\n",
                        tag, cyrusdb_strerror(r));
        } else {
            prot_printf(imapd_out,
                        "%s OK [URLMECH INTERNAL] key removed\r\n", tag);
        }
        free(intname);
    }
    else {
        /* delete ALL keys */
        /* XXX  what do we do about multiple backends? */
        r = mboxkey_delete_user(imapd_userid);
        if (r) {
            prot_printf(imapd_out, "%s NO Error removing keys: %s\r\n",
                        tag, cyrusdb_strerror(r));
        } else {
            prot_printf(imapd_out, "%s OK All keys removed\r\n", tag);
        }
    }
}
#endif /* HAVE_SSL */

#ifdef HAVE_ZLIB
static void cmd_compress(char *tag, char *alg)
{
    if (imapd_compress_done) {
        prot_printf(imapd_out,
                    "%s BAD [COMPRESSIONACTIVE] DEFLATE active via COMPRESS\r\n",
                    tag);
    }
#if defined(HAVE_SSL) && (OPENSSL_VERSION_NUMBER >= 0x0090800fL)
    else if (imapd_tls_comp) {
        prot_printf(imapd_out,
                    "%s NO [COMPRESSIONACTIVE] %s active via TLS\r\n",
                    tag, SSL_COMP_get_name(imapd_tls_comp));
    }
#endif // defined(HAVE_SSL) && (OPENSSL_VERSION_NUMBER >= 0x0090800fL)
    else if (strcasecmp(alg, "DEFLATE")) {
        prot_printf(imapd_out,
                    "%s NO Unknown COMPRESS algorithm: %s\r\n", tag, alg);
    }
    else if (ZLIB_VERSION[0] != zlibVersion()[0]) {
        prot_printf(imapd_out,
                    "%s NO Error initializing %s (incompatible zlib version)\r\n",
                    tag, alg);
    }
    else {
        prot_printf(imapd_out,
                    "%s OK %s active\r\n", tag, alg);

        /* enable (de)compression for the prot layer */
        prot_setcompress(imapd_in);
        prot_setcompress(imapd_out);

        imapd_compress_done = 1;
    }
}
#endif /* HAVE_ZLIB */

static void cmd_enable(char *tag)
{
    static struct buf arg;
    int c;
    unsigned new_capa = 0;

    /* RFC5161 says that enable while selected is actually bogus,
     * but it's no skin off our nose to support it, so don't
     * bother checking */

    do {
        c = getword(imapd_in, &arg);
        if (!arg.s[0]) {
            prot_printf(imapd_out,
                        "\r\n%s BAD Missing required argument to Enable\r\n",
                        tag);
            eatline(imapd_in, c);
            return;
        }
        if (!strcasecmp(arg.s, "condstore"))
            new_capa |= CAPA_CONDSTORE;
        else if (!strcasecmp(arg.s, "qresync"))
            new_capa |= CAPA_QRESYNC | CAPA_CONDSTORE;
    } while (c == ' ');

    /* check for CRLF */
    if (c == '\r') c = prot_getc(imapd_in);
    if (c != '\n') {
        prot_printf(imapd_out,
                    "%s BAD Unexpected extra arguments to Enable\r\n", tag);
        eatline(imapd_in, c);
        return;
    }

    int started = 0;
    if (!(client_capa & CAPA_CONDSTORE) &&
         (new_capa & CAPA_CONDSTORE)) {
        if (!started) prot_printf(imapd_out, "* ENABLED");
        started = 1;
        prot_printf(imapd_out, " CONDSTORE");
    }
    if (!(client_capa & CAPA_QRESYNC) &&
         (new_capa & CAPA_QRESYNC)) {
        if (!started) prot_printf(imapd_out, "* ENABLED");
        started = 1;
        prot_printf(imapd_out, " QRESYNC");
    }
    if (started) prot_printf(imapd_out, "\r\n");

    /* track the new capabilities */
    client_capa |= new_capa;

    prot_printf(imapd_out, "%s OK %s\r\n", tag,
                error_message(IMAP_OK_COMPLETED));
}

static void cmd_xkillmy(const char *tag, const char *cmdname)
{
    char *cmd = xstrdup(cmdname);
    char *p;

    /* normalise to imapd conventions */
    if (Uislower(cmd[0]))
        cmd[0] = toupper((unsigned char) cmd[0]);
    for (p = cmd+1; *p; p++) {
        if (Uisupper(*p)) *p = tolower((unsigned char) *p);
    }

    proc_killusercmd(imapd_userid, cmd, SIGUSR2);

    free(cmd);

    prot_printf(imapd_out, "%s OK %s\r\n", tag,
                error_message(IMAP_OK_COMPLETED));
}

static void cmd_xforever(const char *tag)
{
    unsigned n = 1;
    int r = 0;

    while (!r) {
        sleep(1);
        prot_printf(imapd_out, "* FOREVER %u\r\n", n++);
        prot_flush(imapd_out);
        r = cmd_cancelled();
    }

    prot_printf(imapd_out, "%s OK %s\r\n", tag, error_message(r));
}

static void cmd_xmeid(const char *tag, const char *id)
{
    mboxevent_set_client_id(id);

    prot_printf(imapd_out, "%s OK %s\r\n", tag,
                error_message(IMAP_OK_COMPLETED));
}

/*****************************  server-side sync  *****************************/

static void cmd_syncapply(const char *tag, struct dlist *kin, struct sync_reserve_list *reserve_list)
{
    struct sync_state sync_state = {
        imapd_userid,
        imapd_userisadmin || imapd_userisproxyadmin,
        imapd_authstate,
        &imapd_namespace,
        imapd_out,
        0 /* local_only */
    };

    /* administrators only please */
    if (!imapd_userisadmin) {
        syslog(LOG_ERR, "SYNCERROR: invalid user %s trying to sync", imapd_userid);
        prot_printf(imapd_out, "%s NO only admininstrators may use sync commands\r\n", tag);
        return;
    }

    const char *resp = sync_apply(kin, reserve_list, &sync_state);
    prot_printf(imapd_out, "%s %s\r\n", tag, resp);

    /* Reset inactivity timer in case we spent a long time processing data */
    prot_resettimeout(imapd_in);
}

static void cmd_syncget(const char *tag, struct dlist *kin)
{
    struct sync_state sync_state = {
        imapd_userid,
        imapd_userisadmin || imapd_userisproxyadmin,
        imapd_authstate,
        &imapd_namespace,
        imapd_out,
        0 /* local_only */
    };

    /* administrators only please */
    if (!imapd_userisadmin) {
        syslog(LOG_ERR, "SYNCERROR: invalid user %s trying to sync", imapd_userid);
        prot_printf(imapd_out, "%s NO only admininstrators may use sync commands\r\n", tag);
        return;
    }

    const char *resp = sync_get(kin, &sync_state);
    prot_printf(imapd_out, "%s %s\r\n", tag, resp);

    /* Reset inactivity timer in case we spent a long time processing data */
    prot_resettimeout(imapd_in);
}

/* partition_list is simple linked list of names used by cmd_syncrestart */

struct partition_list {
    struct partition_list *next;
    char *name;
};

static struct partition_list *
partition_list_add(char *name, struct partition_list *pl)
{
    struct partition_list *p;

    /* Is name already on list? */
    for (p=pl; p; p = p->next) {
        if (!strcmp(p->name, name))
            return(pl);
    }

    /* Add entry to start of list and return new list */
    p = xzmalloc(sizeof(struct partition_list));
    p->next = pl;
    p->name = xstrdup(name);

    return(p);
}

static void
partition_list_free(struct partition_list *current)
{
    while (current) {
        struct partition_list *next = current->next;

        free(current->name);
        free(current);

        current = next;
    }
}

static void cmd_syncrestart(const char *tag, struct sync_reserve_list **reserve_listp, int re_alloc)
{
    struct sync_reserve *res;
    struct sync_reserve_list *l = *reserve_listp;
    struct sync_msgid *msg;
    int hash_size = l->hash_size;
    struct partition_list *p, *pl = NULL;

    for (res = l->head; res; res = res->next) {
        for (msg = res->list->head; msg; msg = msg->next) {
            if (!msg->fname) continue;
            pl = partition_list_add(res->part, pl);

            unlink(msg->fname);
        }
    }
    sync_reserve_list_free(reserve_listp);

    /* Remove all <partition>/sync./<pid> directories referred to above */
    for (p=pl; p ; p = p->next) {
        static char buf[MAX_MAILBOX_PATH];

        snprintf(buf, MAX_MAILBOX_PATH, "%s/sync./%lu",
                 config_partitiondir(p->name), (unsigned long)getpid());
        rmdir(buf);

        /* and the archive partition too */
        snprintf(buf, MAX_MAILBOX_PATH, "%s/sync./%lu",
                 config_archivepartitiondir(p->name), (unsigned long)getpid());
        rmdir(buf);
    }
    partition_list_free(pl);

    if (re_alloc) {
        *reserve_listp = sync_reserve_list_create(hash_size);
        prot_printf(imapd_out, "%s OK Restarting\r\n", tag);
    }
    else
        *reserve_listp = NULL;
}

#ifdef ENABLE_APPLEPUSHSERVICE
static void cmd_xapplepushservice(const char *tag, struct applepushserviceargs *applepushserviceargs)
{
    int r = 0;
    strarray_t notif_mailboxes = STRARRAY_INITIALIZER;
    int i;
    mbentry_t *mbentry = NULL;

    const char *aps_topic = config_getstring(IMAPOPT_APS_TOPIC);
    if (!aps_topic) {
        syslog(LOG_ERR, "aps_topic not configured, can't complete XAPPLEPUSHSERVICE response");
        prot_printf(imapd_out, "%s NO Server configuration error\r\n", tag);
        return;
    }

    if (!buf_len(&applepushserviceargs->aps_account_id)) {
        prot_printf(imapd_out, "%s NO Missing APNS account ID\r\n", tag);
        return;
    }
    if (!buf_len(&applepushserviceargs->aps_device_token)) {
        prot_printf(imapd_out, "%s NO Missing APNS device token\r\n", tag);
        return;
    }
    if (!buf_len(&applepushserviceargs->aps_subtopic)) {
        prot_printf(imapd_out, "%s NO Missing APNS sub-topic\r\n", tag);
        return;
    }

    // v1 is inbox-only, so override the mailbox list
    if (applepushserviceargs->aps_version == 1) {
        strarray_truncate(&applepushserviceargs->mailboxes, 0);
        strarray_push(&applepushserviceargs->mailboxes, "INBOX");
        applepushserviceargs->aps_version = 1;
    }
    else {
        // 2 is the most we support
        applepushserviceargs->aps_version = 2;
    }

    for (i = 0; i < strarray_size(&applepushserviceargs->mailboxes); i++) {
        const char *name = strarray_nth(&applepushserviceargs->mailboxes, i);
        char *intname = mboxname_from_external(name, &imapd_namespace, imapd_userid);
        r = mlookup(tag, name, intname, &mbentry);
        if (!r && mbentry->mbtype == 0) {
            strarray_push(&notif_mailboxes, name);
            if (applepushserviceargs->aps_version >= 2) {
                prot_puts(imapd_out, "* XAPPLEPUSHSERVICE \"mailbox\" ");
                prot_printstring(imapd_out, name);
                prot_puts(imapd_out, "\r\n");
            }
        }
        mboxlist_entry_free(&mbentry);
        free(intname);
    }

    prot_printf(imapd_out, "* XAPPLEPUSHSERVICE \"aps-version\" \"%d\" \"aps-topic\" \"%s\"\r\n", applepushserviceargs->aps_version, aps_topic);
    prot_printf(imapd_out, "%s OK XAPPLEPUSHSERVICE completed.\r\n", tag);

    struct mboxevent *mboxevent = mboxevent_new(EVENT_APPLEPUSHSERVICE);
    mboxevent_set_applepushservice(mboxevent, applepushserviceargs, &notif_mailboxes, imapd_userid);
    mboxevent_notify(mboxevent);
    mboxevent_free(&mboxevent);

    buf_release(&applepushserviceargs->aps_account_id);
    buf_release(&applepushserviceargs->aps_device_token);
    buf_release(&applepushserviceargs->aps_subtopic);
    strarray_fini(&applepushserviceargs->mailboxes);
    strarray_fini(&notif_mailboxes);
}
#endif<|MERGE_RESOLUTION|>--- conflicted
+++ resolved
@@ -7203,12 +7203,8 @@
 
 done:
     mboxlist_entry_free(&mbentry);
-<<<<<<< HEAD
-
-=======
     free(oldextname);
     free(newextname);
->>>>>>> 65c91292
 }
 
 /*
